# Customization

Welcome to the **Panel Material UI** customization guides. These guides walk you through:

- Fine-tuning **component-level** styles using `sx`, class names, and reusable components
- Applying **global theming** or **palette** overrides for consistent branding
- Leveraging **dark mode** to match user preferences or enforce a specific look
- Working with the **Material Design color system** to craft vibrant, accessible UIs

---

::::{grid} 1 2 2 3
:gutter: 1 1 1 2

:::{grid-item-card} {octicon}`tools;2.5em;sd-mr-1` How to Customize
:link: customize
:link-type: doc

Explore the fundamentals of customizing **panel-material-ui** components. Learn one-off styling with `sx`, overriding nested elements, global CSS overrides, and theme inheritance.

+++
[Learn more »](how_to_customize)
:::

:::{grid-item-card} {octicon}`list-unordered;2.5em;sd-mr-1` Palette
:link: palette
:link-type: doc

Customize the default primary, secondary, and intent-based colors. Set up advanced palette configurations including custom tokens and color schemes.

+++
[Learn more »](palette)
:::

:::{grid-item-card} {octicon}`typography;2.5em;sd-mr-1` Typography
:link: typography
:link-type: doc

Learn how to customize fonts, sizes, and text styles.

+++
[Learn more »](typography)
:::

:::{grid-item-card} {octicon}`apps;2.5em;sd-mr-1` Themed Components
:link: components
:link-type: doc

Customize components changing default props, styles, or adding new variants—by defining a `components` key within your `theme_config`..

+++
[Learn more »](components)
:::

:::{grid-item-card} {octicon}`moon;2.5em;sd-mr-1` Dark Mode
:link: dark_mode
:link-type: doc

Seamlessly toggle between light and dark palettes, or enforce one mode across your application. Perfect for low-light usage and user preference support.

+++
[Learn more »](dark_mode)
:::

:::{grid-item-card} {octicon}`paintbrush;2.5em;sd-mr-1` Color
:link: color
:link-type: doc

Dive into the Material Design color system. Create harmonious palettes, pick accessible shades, and apply them to your Panel components.

+++
[Learn more »](color)
:::

:::{grid-item-card} {octicon}`image;2.5em;sd-mr-1` Icons
:link: icons
:link-type: doc

Learn how to use icons in **panel-material-ui**.

+++
[Learn more »](icons)
:::

::::

## Integrations

Discover **panel-material-ui** integrates with different libraries to create beautiful, theme-aware plots, tables and more.

::::{grid} 1 2 2 3
:gutter: 1 1 1 2

:::{grid-item-card} {octicon}`project;2.5em;sd-mr-1` Bokeh, hvPlot and HoloViews
:link: bokeh_holoviews
:link-type: doc

Integrate **panel-material-ui** with **Bokeh**, **hvPlot** and **HoloViews** to create beautiful, theme-aware plots.

+++
[Learn more »](bokeh_holoviews)
:::

::::

<<<<<<< HEAD
## Integrations

Discover **panel-material-ui** integrates with different libraries to create beautiful, theme-aware plots, tables and more.

::::{grid} 1 2 2 3
:gutter: 1 1 1 2

:::{grid-item-card} {octicon}`project;2.5em;sd-mr-1` Bokeh, hvPlot and HoloViews
:link: bokeh_holoviews
:link-type: doc

Integrate **panel-material-ui** with **Bokeh**, **hvPlot** and **HoloViews** to create beautiful, theme-aware plots.

+++
[Learn more »](bokeh_holoviews)
:::

::::

=======
>>>>>>> 0f26a977

## Where to go next?

- If you’re new to **Panel**, check out the [Getting Started](https://panel.holoviz.org/getting_started/index.html) guides to learn the basics.
- Already confident with Panel? Dive deeper into advanced theming and usage within these customization guides, or reference [Material UI’s design principles](https://mui.com/) for additional inspiration.

```{toctree}
:titlesonly:
:hidden:
:maxdepth: 2

customize
palette
typography
components
dark_mode
color
bokeh_holoviews
```<|MERGE_RESOLUTION|>--- conflicted
+++ resolved
@@ -103,28 +103,6 @@
 
 ::::
 
-<<<<<<< HEAD
-## Integrations
-
-Discover **panel-material-ui** integrates with different libraries to create beautiful, theme-aware plots, tables and more.
-
-::::{grid} 1 2 2 3
-:gutter: 1 1 1 2
-
-:::{grid-item-card} {octicon}`project;2.5em;sd-mr-1` Bokeh, hvPlot and HoloViews
-:link: bokeh_holoviews
-:link-type: doc
-
-Integrate **panel-material-ui** with **Bokeh**, **hvPlot** and **HoloViews** to create beautiful, theme-aware plots.
-
-+++
-[Learn more »](bokeh_holoviews)
-:::
-
-::::
-
-=======
->>>>>>> 0f26a977
 
 ## Where to go next?
 
