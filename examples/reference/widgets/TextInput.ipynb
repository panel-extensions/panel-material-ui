--- conflicted
+++ resolved
@@ -135,13 +135,8 @@
     "value_input = pmui.TextInput(label='Value', value='Hello W')\n",
     "\n",
     "pmui.Column(\n",
-<<<<<<< HEAD
-    "    value,\n",
-    "    pmui.Row(pmui.Typography(value.param.value), pmui.Typography(value.param.value_input))\n",
-=======
     "    value_input,\n",
     "    pmui.Row(pmui.Typography(value_input.param.value), pmui.Typography(value_input.param.value_input))\n",
->>>>>>> 8c6f2e66
     ")"
    ]
   },
