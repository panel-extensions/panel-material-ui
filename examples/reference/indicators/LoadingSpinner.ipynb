{
 "cells": [
  {
   "cell_type": "code",
   "execution_count": null,
   "metadata": {},
   "outputs": [],
   "source": [
    "import panel as pn\n",
    "import panel_material_ui as pmui\n",
    "from panel_material_ui import LoadingSpinner\n",
    "\n",
    "pn.extension()"
   ]
  },
  {
   "cell_type": "markdown",
   "metadata": {},
   "source": [
    "# LoadingSpinner\n",
    "\n",
    "Progress indicators, commonly known as spinners, express an unspecified wait time or display the length of a process.\n",
    "\n",
    "Progress indicators inform users about the status of ongoing processes, such as loading an app, submitting a form, or saving updates. They enhance user experience by providing visual feedback during operations that require time to complete.\n",
    "\n",
    "- **Determinate** indicators display how long an operation will take\n",
    "- **Indeterminate** indicators visualize an unspecified wait time\n",
    "\n",
    "A progress indicator is essential for creating responsive user interfaces that keep users informed during data processing, file uploads, API calls, and other time-consuming operations. The `LoadingSpinner` component provides an elegant, Material UI-styled circular progress indicator.\n",
    "\n",
    "For an alternative progress indicator, see [`Progress`](Progress.ipynb).\n",
    "\n",
    "## Parameters\n",
    "\n",
    "For details on other options for customizing the component, see the [customization guides](https://panel-material-ui.holoviz.org/customization/index.html).\n",
    "\n",
    "### Core\n",
    "\n",
    "* **`value`** (boolean | int): Whether the indicator is spinning (boolean) or the progress percentage (int, 0-100) for determinate variant\n",
    "* **`variant`** (`Literal[\"determinate\", \"indeterminate\"]`): The variant of the progress indicator\n",
    "\n",
    "### Display\n",
    "\n",
    "* **`bgcolor`** (`Literal['light', 'dark'] | None`): The color of the spinner background segment - 'light', 'dark', or None for no background\n",
    "* **`color`** (str): The color of the spinning segment - one of 'primary', 'secondary', 'success', 'info', 'warn', 'danger', 'light', 'dark'\n",
    "* **`label`** (str): A label to display alongside the spinner\n",
    "* **`size`** (int): The size of the spinner in pixels\n",
    "* **`thickness`** (float): The thickness of the loading spinner stroke\n",
    "* **`with_label`** (boolean): Whether to show a percentage label inside the loading spinner (when using the 'determinate' variant)\n",
    "\n",
    "### Styling\n",
    "\n",
    "- **`sx`** (dict): Component-level styling API for advanced customization\n",
    "- **`theme_config`** (dict): Theming API for consistent design system integration\n",
    "\n",
    "### Aliases\n",
    "\n",
    "For compatibility with Panel, certain parameters are allowed as aliases:\n",
    "\n",
    "- **`name`**: Alias for `label`\n",
    "\n",
    "___"
   ]
  },
  {
   "cell_type": "markdown",
   "metadata": {},
   "source": [
    "## Basic Usage\n",
    "\n",
<<<<<<< HEAD
    "The `LoadingSpinner` is by default initialized in a determinate, non-spinning state:"
=======
    "By default, the `LoadingSpinner` is initialized in a determinate, non-spinning state."
>>>>>>> 00d0b951
   ]
  },
  {
   "cell_type": "code",
   "execution_count": null,
   "metadata": {},
   "outputs": [],
   "source": [
    "LoadingSpinner(height=40)"
   ]
  },
  {
   "cell_type": "markdown",
   "metadata": {},
   "source": [
    "You can instantiate it in an indeterminate, spinning state by setting `value=True`:"
   ]
  },
  {
   "cell_type": "code",
   "execution_count": null,
   "metadata": {},
   "outputs": [],
   "source": [
    "LoadingSpinner(value=True, height=40)"
   ]
  },
  {
   "cell_type": "markdown",
   "metadata": {},
   "source": [
    "### Size\n",
    "\n",
    "You can customize the `size` of the LoadingSpinner to fit your design requirements:"
   ]
  },
  {
   "cell_type": "code",
   "execution_count": null,
   "metadata": {},
   "outputs": [],
   "source": [
    "LoadingSpinner(value=True, size=100, height=115)"
   ]
  },
  {
   "cell_type": "markdown",
   "metadata": {},
   "source": [
    "### Thickness\n",
    "\n",
    "You can adjust the thickness of the LoadingSpinner stroke for visual emphasis:"
   ]
  },
  {
   "cell_type": "code",
   "execution_count": null,
   "metadata": {},
   "outputs": [],
   "source": [
    "LoadingSpinner(value=True, size=50, thickness=10, height=55)"
   ]
  },
  {
   "cell_type": "markdown",
   "metadata": {},
   "source": [
    "### Color and Background\n",
    "\n",
    "You can customize both the `color` and `bgcolor` of the spinner to match your application's theme:"
   ]
  },
  {
   "cell_type": "code",
   "execution_count": null,
   "metadata": {},
   "outputs": [],
   "source": [
    "LoadingSpinner(value=True, color=\"warning\", bgcolor=\"dark\", height=40)"
   ]
  },
  {
   "cell_type": "markdown",
   "metadata": {},
   "source": [
    "Let's explore the full range of available `color` and `bgcolor` combinations:"
   ]
  },
  {
   "cell_type": "code",
   "execution_count": null,
   "metadata": {},
   "outputs": [],
   "source": [
    "grid = pn.GridBox(*[' ']+LoadingSpinner.param.color.objects, nrows=4)\n",
    "\n",
    "for bgcolor in LoadingSpinner.param.bgcolor.objects:\n",
    "    grid.append(bgcolor or 'None')\n",
    "    for color in LoadingSpinner.param.color.objects:\n",
    "        spinner = LoadingSpinner(size=40, value=True, bgcolor=bgcolor, color=color)\n",
    "        grid.append(spinner)\n",
    "\n",
    "grid"
   ]
  },
  {
   "cell_type": "markdown",
   "metadata": {},
   "source": [
    "### Determinate\n",
    "\n",
    "When using the `determinate` variant, you can use the `LoadingSpinner` similarly to the `Progress` element to show specific completion percentages:"
   ]
  },
  {
   "cell_type": "code",
   "execution_count": null,
   "metadata": {},
   "outputs": [],
   "source": [
    "LoadingSpinner(value=60, variant='determinate', height=40, width=40)"
   ]
  },
  {
   "cell_type": "markdown",
   "metadata": {},
   "source": [
    "### Determinate with Label\n",
    "\n",
    "You can also enable a percentage label inside the spinner with `with_label=True` for better user feedback:"
   ]
  },
  {
   "cell_type": "code",
   "execution_count": null,
   "metadata": {},
   "outputs": [],
   "source": [
    "LoadingSpinner(value=42, variant='determinate', bgcolor='light', size=60, with_label=True)"
   ]
  },
  {
   "cell_type": "markdown",
   "metadata": {},
   "source": [
    "### Example: Fetching Data\n",
    "\n",
    "Here's a practical example showing how to use the `LoadingSpinner` to provide feedback during data fetching operations:"
   ]
  },
  {
   "cell_type": "code",
   "execution_count": null,
   "metadata": {},
   "outputs": [],
   "source": [
    "import panel as pn\n",
    "import panel_material_ui as pmui\n",
    "from panel_material_ui import LoadingSpinner\n",
    "from time import sleep\n",
    "\n",
    "pn.extension()\n",
    "\n",
    "fetch_progress = LoadingSpinner(value=True, visible=False, size=40, height=45)\n",
    "\n",
    "def fetch_data(event):\n",
    "    with fetch.param.update(disabled=True):\n",
    "        with fetch_progress.param.update(visible=True):\n",
    "            sleep(2.5)\n",
    "\n",
    "fetch = pmui.Button(label=\"Fetch Data\", variant=\"contained\", on_click=fetch_data, icon=\"directions_run\", width=200)\n",
    "\n",
    "pmui.Column(fetch, fetch_progress,)"
   ]
  },
  {
   "cell_type": "markdown",
   "metadata": {},
   "source": [
    "### Example: KPI Dashboard\n",
    "\n",
    "The `LoadingSpinner` with a percentage label can also be effectively used for displaying KPI (Key Performance Indicator) values in dashboards:"
   ]
  },
  {
   "cell_type": "code",
   "execution_count": null,
   "metadata": {},
   "outputs": [],
   "source": [
    "pmui.Row(\n",
    "    pmui.Paper(pmui.Typography(\"Open PRs\", variant=\"h4\"), LoadingSpinner(value=40, variant=\"determinate\", size=60, height=65, width=65, with_label=True, align=\"center\"), margin=10),\n",
    "    pmui.Paper(pmui.Typography(\"Closed PRs\", variant=\"h4\"), LoadingSpinner(value=60, variant=\"determinate\", bgcolor='light', size=60, height=65, width=65, with_label=True, align=\"center\"), margin=10)\n",
    ")"
   ]
  },
  {
   "cell_type": "markdown",
   "metadata": {},
   "source": [
    "## API Reference\n",
    "\n",
    "Below is the complete API reference for the `LoadingSpinner` component:\n",
    "\n",
    "### Parameters"
   ]
  },
  {
   "cell_type": "code",
   "execution_count": null,
   "metadata": {},
   "outputs": [],
   "source": [
    "LoadingSpinner(height=40).api(jslink=True)"
   ]
  },
  {
   "cell_type": "markdown",
   "metadata": {},
   "source": [
    "## References\n",
    "\n",
    "**Panel Documentation:**\n",
    "\n",
    "- [How-to guides on interactivity](https://panel.holoviz.org/how_to/interactivity/index.html) - Learn how to add interactivity to your applications using widgets, enhancing user engagement and experience.\n",
    "- [Setting up callbacks and links](https://panel.holoviz.org/how_to/links/index.html) - Connect parameters between components and create reactive interfaces that update in real-time.\n",
    "- [Declarative UIs with Param](https://panel.holoviz.org/how_to/param/index.html) - Build parameter-driven applications that automatically update when parameters change.\n",
    "\n",
    "**Material UI Progress Documentation:**\n",
    "\n",
    "- [Material UI Circular Progress Reference](https://mui.com/material-ui/react-progress/#circular) - Complete documentation for the underlying Material UI component, including usage examples and customization options.\n",
    "- [Material UI Circular Progress API](https://mui.com/material-ui/api/circular-progress/) - Detailed API reference and configuration options for advanced customization and control."
   ]
  }
 ],
 "metadata": {
  "kernelspec": {
   "display_name": "Python 3 (ipykernel)",
   "language": "python",
   "name": "python3"
  },
  "language_info": {
   "codemirror_mode": {
    "name": "ipython",
    "version": 3
   },
   "file_extension": ".py",
   "mimetype": "text/x-python",
   "name": "python",
   "nbconvert_exporter": "python",
   "pygments_lexer": "ipython3",
   "version": "3.12.9"
  }
 },
 "nbformat": 4,
 "nbformat_minor": 4
}<|MERGE_RESOLUTION|>--- conflicted
+++ resolved
@@ -68,11 +68,7 @@
    "source": [
     "## Basic Usage\n",
     "\n",
-<<<<<<< HEAD
-    "The `LoadingSpinner` is by default initialized in a determinate, non-spinning state:"
-=======
     "By default, the `LoadingSpinner` is initialized in a determinate, non-spinning state."
->>>>>>> 00d0b951
    ]
   },
   {
@@ -98,6 +94,22 @@
    "outputs": [],
    "source": [
     "LoadingSpinner(value=True, height=40)"
+   ]
+  },
+  {
+   "cell_type": "markdown",
+   "metadata": {},
+   "source": [
+    "You may add a `label`:"
+   ]
+  },
+  {
+   "cell_type": "code",
+   "execution_count": null,
+   "metadata": {},
+   "outputs": [],
+   "source": [
+    "LoadingSpinner(value=True, height=40, label=\"Progress\")"
    ]
   },
   {
