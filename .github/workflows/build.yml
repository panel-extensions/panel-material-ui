name: Build
on:
  pull_request:
  push:
    branches:
      - main
    tags:
      - "v[0-9]+.[0-9]+.[0-9]+"
      - "v[0-9]+.[0-9]+.[0-9]+a[0-9]+"
      - "v[0-9]+.[0-9]+.[0-9]+b[0-9]+"
      - "v[0-9]+.[0-9]+.[0-9]+rc[0-9]+"

jobs:
  build:
    runs-on: ubuntu-latest
    steps:
      - uses: actions/checkout@4
        with:
          fetch-depth: 0
      - name: Set up pixi
        uses: prefix-dev/setup-pixi@ba3bb36eb2066252b2363392b7739741bb777659 # v0.8.1
        with:
          environments: build
      - name: Build project
        run: pixi run -e build build-wheel
      - name: Check package
        run: pixi run -e build check-wheel
      - name: Upload package
        uses: actions/upload-artifact@4
        with:
          name: pip
          path: dist/*
      - name: Upload bundle
        uses: actions/upload-artifact@v4
        with:
          name: cdn
          path: src/panel_material_ui/dist/

  release:
    name: Publish package
    if: startsWith(github.ref, 'refs/tags/')
    needs: [build]
    runs-on: ubuntu-latest
    permissions:
      id-token: write
    environment: pypi
    steps:
<<<<<<< HEAD
      - uses: actions/download-artifact@4
=======
      - uses: actions/download-artifact@fa0a91b85d4f404e444e00e005971372dc801d16 # v4.1.8
        with:
          name: artifact
          path: dist
      - name: Publish package on TestPyPi
        uses: pypa/gh-action-pypi-publish@76f52bc884231f62b9a034ebfe128415bbaabdfc # v1.12.4
>>>>>>> 933f13fd
        with:
          name: pip
          path: dist/
      - name: Publish package on PyPi
<<<<<<< HEAD
        uses: pypa/gh-action-pypi-publish@release/v1

  publish_cdn:
    name: Publish to CDN
    if: startsWith(github.ref, 'refs/tags/')
    needs: [build]
    runs-on: ubuntu-latest
    steps:
      - uses: actions/download-artifact@4
        with:
          name: cdn
          path: dist/
      - name: Get Tag Name
        id: get_tag
        run: echo "TAG_NAME=${GITHUB_REF#refs/tags/}" >> $GITHUB_ENV
      - name: Configure AWS Credentials
        uses: aws-actions/configure-aws-credentials@v2
        with:
          aws-access-key-id: ${{ secrets.AWS_ACCESS_KEY_ID }}
          aws-secret-access-key: ${{ secrets.AWS_SECRET_ACCESS_KEY }}
          aws-region: us-east-1
      - name: Upload to S3
        run: aws s3 sync ./dist s3://cdn.holoviz.org/panel-material-ui/${{ env.TAG_NAME }}/
=======
        uses: pypa/gh-action-pypi-publish@76f52bc884231f62b9a034ebfe128415bbaabdfc # v1.12.4
>>>>>>> 933f13fd
<|MERGE_RESOLUTION|>--- conflicted
+++ resolved
@@ -35,7 +35,6 @@
         with:
           name: cdn
           path: src/panel_material_ui/dist/
-
   release:
     name: Publish package
     if: startsWith(github.ref, 'refs/tags/')
@@ -45,23 +44,12 @@
       id-token: write
     environment: pypi
     steps:
-<<<<<<< HEAD
       - uses: actions/download-artifact@4
-=======
-      - uses: actions/download-artifact@fa0a91b85d4f404e444e00e005971372dc801d16 # v4.1.8
-        with:
-          name: artifact
-          path: dist
-      - name: Publish package on TestPyPi
-        uses: pypa/gh-action-pypi-publish@76f52bc884231f62b9a034ebfe128415bbaabdfc # v1.12.4
->>>>>>> 933f13fd
         with:
           name: pip
           path: dist/
       - name: Publish package on PyPi
-<<<<<<< HEAD
         uses: pypa/gh-action-pypi-publish@release/v1
-
   publish_cdn:
     name: Publish to CDN
     if: startsWith(github.ref, 'refs/tags/')
@@ -82,7 +70,4 @@
           aws-secret-access-key: ${{ secrets.AWS_SECRET_ACCESS_KEY }}
           aws-region: us-east-1
       - name: Upload to S3
-        run: aws s3 sync ./dist s3://cdn.holoviz.org/panel-material-ui/${{ env.TAG_NAME }}/
-=======
-        uses: pypa/gh-action-pypi-publish@76f52bc884231f62b9a034ebfe128415bbaabdfc # v1.12.4
->>>>>>> 933f13fd
+        run: aws s3 sync ./dist s3://cdn.holoviz.org/panel-material-ui/${{ env.TAG_NAME }}/