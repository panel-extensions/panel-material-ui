import AppBar from "@mui/material/AppBar";
import Box from "@mui/material/Box";
import Divider from "@mui/material/Divider";
import Drawer from "@mui/material/Drawer";
import Toolbar from "@mui/material/Toolbar";
import Typography from "@mui/material/Typography";
import IconButton from "@mui/material/IconButton";
import MenuIcon from "@mui/icons-material/Menu";
import MenuOpenIcon from "@mui/icons-material/MenuOpen";
import DarkMode from "@mui/icons-material/DarkMode";
import LightMode from "@mui/icons-material/LightMode";
import TocIcon from "@mui/icons-material/Toc";
import Tooltip from "@mui/material/Tooltip";
import useMediaQuery from "@mui/material/useMediaQuery";
import {styled, useTheme} from "@mui/material/styles";
import {dark_mode, setup_global_styles} from "./utils"

const Main = styled("main", {shouldForwardProp: (prop) => prop !== "open" && prop !== "variant" && prop !== "sidebar_width"})(
  ({sidebar_width, theme, open, variant}) => {
    return ({
      backgroundColor: theme.palette.background.paper,
      flexGrow: 1,
      marginLeft: variant === "persistent" ? `-${sidebar_width}px` : "0px",
      padding: "0px",
      p: 3,
      transition: theme.transitions.create("margin", {
        easing: theme.transitions.easing.sharp,
        duration: theme.transitions.duration.leavingScreen,
      }),
      height: "auto",
      overflow: "hidden",
      width: {sm: `calc(100% - ${sidebar_width}px)`},
      variants: [
        {
          props: ({open, variant}) => open && variant === "persistent",
          style: {
            transition: theme.transitions.create("margin", {
              easing: theme.transitions.easing.easeOut,
              duration: theme.transitions.duration.enteringScreen,
            }),
            marginLeft: 0,
          },
        },
      ],
    })
  }
)

export function render({model}) {
  const theme = useTheme()
  const isMobile = useMediaQuery(theme.breakpoints.down("sm"));
  const [sidebar_width] = model.useState("sidebar_width")
  const [title] = model.useState("title")
  const [open, setOpen] = model.useState("sidebar_open")
  const [variant] = model.useState("sidebar_variant")
  const [dark_theme, setDarkTheme] = model.useState("dark_theme")
  const [theme_toggle] = model.useState("theme_toggle")
  const [sx] = model.useState("sx")
  const [contextbar_open, contextOpen] = model.useState("contextbar_open")
  const [contextbar_width] = model.useState("contextbar_width")
  const sidebar = model.get_child("sidebar")
  const contextbar = model.get_child("contextbar")
  const header = model.get_child("header")

  const toggleTheme = () => {
    setDarkTheme(!dark_theme)
  }

  setup_global_styles(theme)

  React.useEffect(() => dark_mode.set_value(dark_theme), [])

<<<<<<< HEAD
  React.useEffect(() => {
    global_style_el.textContent = render_theme_css(theme)
    const style_objs = theme.generateStyleSheets()
    const css = style_objs
      .map((obj) => {
        return Object.entries(obj).map(([selector, vars]) => {
          const varLines = Object.entries(vars)
            .map(([key, val]) => `  ${key}: ${val};`)
            .join("\n");
          return `:root, ${selector} {\n${varLines}\n}`;
        })
          .join("\n\n");
      })
      .join("\n\n");
    page_style_el.textContent = css
  }, [theme])
=======
>>>>>>> e1d2c28a
  const drawer_variant = variant === "auto" ? (isMobile ? "temporary": "persistent") : variant
  const drawer = sidebar.length > 0 ? (
    <Drawer
      PaperProps={{className: "sidebar"}}
      anchor="left"
      disablePortal
      open={open}
      onClose={drawer_variant === "temporary" ? (() => setOpen(false)) : null}
      sx={{
        flexShrink: 0,
        [`& .MuiDrawer-paper`]: {width: sidebar_width, boxSizing: "border-box"},
      }}
      variant={drawer_variant}
    >
      <Toolbar/>
      <Divider />
      <Box sx={{overflow: "auto"}}>
        {sidebar}
      </Box>
    </Drawer>
  ) : null

  const context_drawer = contextbar.length > 0 ? (
    <Drawer
      PaperProps={{className: "contextbar"}}
      anchor="right"
      disablePortal
      open={contextbar_open}
      onClose={() => contextOpen(false)}
      sx={{
        flexShrink: 0,
        width: contextbar_width,
        zIndex: (theme) => theme.zIndex.drawer + 2,
        [`& .MuiDrawer-paper`]: {width: contextbar_width, padding: "0.5em", boxSizing: "border-box"},
      }}
      variant="temporary"
    >
      {contextbar}
    </Drawer>
  ) : null

  return (
    <Box className={`mui-${dark_theme ? "dark" : "light"}`} sx={{display: "flex", width: "100vw", height: "100vh", overflow: "hidden", ...sx}}>
      <AppBar position="fixed" color="primary" className="header" sx={{zIndex: (theme) => theme.zIndex.drawer + 1}}>
        <Toolbar>
          {(model.sidebar.length > 0 && drawer_variant !== "permanent") &&
            <Tooltip enterDelay={500} title={open ? "Close drawer" : "Open drawer"}>
              <IconButton
                color="inherit"
                aria-label={open ? "Close drawer" : "Open drawer"}
                onClick={() => setOpen(!open)}
                edge="start"
                sx={{mr: 2}}
              >
                {open ? <MenuOpenIcon/> : <MenuIcon />}
              </IconButton>
            </Tooltip>
          }
          <Typography variant="h5" sx={{color: "white"}}>
            {title}
          </Typography>
          <Box sx={{alignItems: "center", flexGrow: 1, display: "flex", flexDirection: "row"}}>
            {header}
          </Box>
          {theme_toggle &&
            <Tooltip enterDelay={500} title="Toggle theme">
              <IconButton onClick={toggleTheme} aria-label="Toggle theme" color="inherit" align="right" sx={{mr: "1em"}}>
                {dark_theme ? <DarkMode /> : <LightMode />}
              </IconButton>
            </Tooltip>
          }
          {(model.contextbar.length > 0 && !contextbar_open) &&
            <Tooltip enterDelay={500} title="Toggle contextbar">
              <IconButton
                color="inherit"
                aria-label="toggle contextbar"
                onClick={() => contextOpen(!contextbar_open)}
                edge="start"
                sx={{mr: 2}}
              >
                <TocIcon />
              </IconButton>
            </Tooltip>
          }
        </Toolbar>
      </AppBar>
      {drawer &&
      <Box
        component="nav"
        sx={
          drawer_variant === "temporary" ? (
            {width: 0, flexShrink: {xs: 0}}
          ) : (
            {width: {sm: sidebar_width}, flexShrink: {sm: 0}}
          )
        }
      >
        {drawer}
      </Box>}
      <Main className="main" open={open} sidebar_width={sidebar_width} variant={drawer_variant}>
        <Box sx={{display: "flex", flexDirection: "column", height: "100%"}}>
          <Toolbar/>
          <Box sx={{flexGrow: 1, display: "flex", minHeight: 0, flexDirection: "column"}}>
            {model.get_child("main")}
          </Box>
        </Box>
      </Main>
      <Box component="nav" sx={{flexShrink: 0}}>
        {context_drawer}
      </Box>
    </Box>
  );
}<|MERGE_RESOLUTION|>--- conflicted
+++ resolved
@@ -70,25 +70,6 @@
 
   React.useEffect(() => dark_mode.set_value(dark_theme), [])
 
-<<<<<<< HEAD
-  React.useEffect(() => {
-    global_style_el.textContent = render_theme_css(theme)
-    const style_objs = theme.generateStyleSheets()
-    const css = style_objs
-      .map((obj) => {
-        return Object.entries(obj).map(([selector, vars]) => {
-          const varLines = Object.entries(vars)
-            .map(([key, val]) => `  ${key}: ${val};`)
-            .join("\n");
-          return `:root, ${selector} {\n${varLines}\n}`;
-        })
-          .join("\n\n");
-      })
-      .join("\n\n");
-    page_style_el.textContent = css
-  }, [theme])
-=======
->>>>>>> e1d2c28a
   const drawer_variant = variant === "auto" ? (isMobile ? "temporary": "persistent") : variant
   const drawer = sidebar.length > 0 ? (
     <Drawer
