--- conflicted
+++ resolved
@@ -247,8 +247,6 @@
         <iframe src="data:text/html;base64,{encoded_html}" width="100%" height="100%" style="border:1px solid #ccc;"></iframe>
         """, width=width, height=height, **kwargs)
 
-<<<<<<< HEAD
-=======
 
 class ThemeToggle(MaterialWidget):
     """
@@ -279,7 +277,6 @@
         with param.parameterized.edit_constant(self):
             self.theme = config.theme = 'dark' if self.value else 'default'
 
->>>>>>> e1d2c28a
 
 __all__ = [
     "Page",
