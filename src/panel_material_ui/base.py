"""
Panel Material UI is a library that provides Material UI components for Panel.

It implements a collection of widgets and components that follow Material Design
principles and guidelines, providing a modern and consistent look and feel.
The library integrates seamlessly with Panel's reactive programming model while
leveraging the robust Material UI React component library.

The base module provides core functionality including:

- ESM transformation utilities for React components
- Theme configuration and management
- Color constants and configuration
- Base component classes
"""
from __future__ import annotations

import base64
import inspect
import io
import json
import os
import pathlib
import re
import textwrap
from collections.abc import Mapping
from typing import TYPE_CHECKING, Any, Literal

import panel
import param
from bokeh.embed.bundle import URL
from bokeh.settings import settings as _settings
from jinja2 import Environment, FileSystemLoader, Template
from markupsafe import Markup
from panel.config import config
from panel.custom import ReactComponent
from panel.io.location import Location
from panel.io.resources import Resources
from panel.io.state import state
from panel.models import ReactComponent as BkReactComponent
from panel.pane import HTML
from panel.param import Param
from panel.util import base_version, classproperty
from panel.viewable import Viewable
from panel.widgets.base import CompositeWidget, WidgetBase

from .__version import __version__  # noqa
from .theme import MaterialDesign

if TYPE_CHECKING:
    from bokeh.document import Document
    from bokeh.model import Model
    from pyviz_comms import Comm

COLORS = ["default", "primary", "secondary", "error", "info", "success", "warning", "light", "dark", "danger"]

COLOR_ALIASES = {"danger": "error"}
STYLE_ALIASES = {"outline": "outlined"}

BASE_PATH = pathlib.Path(__file__).parent
IS_RELEASE = __version__ == base_version(__version__)
CDN_BASE = f"https://cdn.holoviz.org/panel-material-ui/v{base_version(__version__)}"
CDN_DIST = f"{CDN_BASE}/panel-material-ui.bundle.js"
RE_IMPORT = re.compile(r'import\s+(\w+)\s+from\s+[\'"]@mui/material/(\w+)[\'"]')
RE_IMPORT_REPLACE = r'import {\1} from "panel-material-ui/mui"'
RE_NAMED_IMPORT = re.compile(r'import\s+{([^}]+)}\s+from\s+[\'"]@mui/material[\'"]')
RE_NAMED_IMPORT_REPLACE = r'import {\1} from "panel-material-ui/mui"'

def get_env():
    ''' Get the correct Jinja2 Environment, also for frozen scripts.
    '''
    internal_path = pathlib.Path(__file__).parent /  '_templates'
    return Environment(loader=FileSystemLoader([
        str(internal_path.resolve())
    ]))

def conffilter(value):
    return json.dumps(dict(value)).replace('"', '\'')

class json_dumps(json.JSONEncoder):
    def default(self, obj):
        if isinstance(obj, URL):
            return str(obj)
        return super().default(obj)

_env = get_env()
_env.trim_blocks = True
_env.lstrip_blocks = True
_env.filters['json'] = lambda obj: Markup(json.dumps(obj, cls=json_dumps))
_env.filters['conffilter'] = conffilter
_env.filters['sorted'] = sorted

BASE_TEMPLATE = _env.get_template('base.html')
panel.io.resources.BASE_TEMPLATE = BASE_TEMPLATE

try:
    panel.io.server.BASE_TEMPLATE = BASE_TEMPLATE
except AttributeError:
    pass


class ESMTransform:
    """
    ESMTransform allows writing transforms for ReactComponent
    that add additional functionality by wrapping the base
    ESM with a wrapping function.
    """

    _transform: str | None = None

    @classmethod
    def apply(cls, component: type[ReactComponent], esm: str, input_component: str) -> tuple[str, str]:
        name = cls.__name__.replace('Transform', '')
        output = f'{name}{component.__name__}'
        return cls._transform.format(
            esm=esm,
            input=input_component,
            output=output
        ), output


class ThemedTransform(ESMTransform):
    """
    ThemedTransform is a transform that applies a theme to a component.
    It adds a ThemeProvider and CssBaseline to the component.
    """

    _transform = """\
import * as React from "react"
import '@fontsource/roboto/400.css';
import '@fontsource/roboto/700.css';
import 'material-icons/iconfont/filled.css';
import 'material-icons/iconfont/outlined.css';
import {{ ThemeProvider }} from '@mui/material/styles';
import CssBaseline from '@mui/material/CssBaseline';
import {{install_theme_hooks}} from "./utils"

{esm}

function {output}(props) {{
  const theme = install_theme_hooks(props)
  return (
    <ThemeProvider theme={{theme}}>
      <CssBaseline />
      <{input} {{...props}}/>
    </ThemeProvider>
  )
}}
"""


class LoadingTransform(ESMTransform):

    _transform = """\
import CircularProgress from '@mui/material/CircularProgress'
import {{ useTheme as useMuiTheme }} from '@mui/material/styles'

{esm}

function {output}(props) {{
  const [loading] = props.model.useState('loading')
  const theme = useMuiTheme()

  const overlayColor = theme.palette.mode === 'dark'
    ? 'rgba(0, 0, 0, 0.7)'
    : 'rgba(255, 255, 255, 0.5)'

  return (
    <div style={{{{ display: 'contents', position: 'relative' }}}}>
      <{input} {{...props}}/>
      {{loading && (
        <div style={{{{
          position: 'absolute',
          top: 0,
          left: 0,
          right: 0,
          bottom: 0,
          display: 'flex',
          alignItems: 'center',
          justifyContent: 'center',
          backgroundColor: overlayColor,
          zIndex: theme.zIndex.modal - 1
        }}}}>
          <CircularProgress color="primary" />
        </div>
      )}}
    </div>
  )
}}"""


class MaterialComponent(ReactComponent):
    """
    Baseclass for all MaterialComponents which defines the bundle location,
    the JS dependencies and theming support via the ThemedTransform.
    """

    dark_theme = param.Boolean(doc="""
        Whether to use dark theme. If not specified, will default to Panel's
        global theme setting.""")

    loading = param.Boolean(default=False, doc="""
        Displays loading spinner on top of the component.""")

    theme_config = param.Dict(default=None, nested_refs=True, doc="""
        Options to configure the ThemeProvider.
        See https://mui.com/material-ui/customization/theme-overview/ for more information.""")

    sx = param.Dict(default=None, doc="""
        A dictionary of CSS styles to apply to the component.
        The keys are the CSS class names and the values are the styles.
        The CSS class names are generated by the component and can be found
        in the component's documentation.""")

    _bundle = BASE_PATH / "dist" / "panel-material-ui.bundle.js"
    _esm_base = None
    _esm_shared = {'utils': BASE_PATH / "utils.js"}
    _esm_transforms = [LoadingTransform, ThemedTransform]
    _importmap = {
        "imports": {
            "@mui/icons-material/": "https://esm.sh/@mui/icons-material@6.4.11/",
            "@mui/material/": "https://esm.sh/@mui/material@6.4.11/",
            "@mui/x-date-pickers/": "https://esm.sh/@mui/x-date-pickers@7.28.0",
            "mui-color-input": "https://esm.sh/mui-color-input@6.0.0",
            "dayjs": "https://esm.sh/dayjs@1.11.5",
            "notistack": "https://esm.sh/notistack@3.0.2",
            "material-icons/": "https://esm.sh/material-icons@1.13.14/",
<<<<<<< HEAD
            "notistack": "https://esm.sh/notistack@3.0.2",
            "@mui/lab": "https://esm.sh/@mui/lab@6.0.0-beta.32",
=======
            "@fontsource/roboto/": "https://esm.sh/@fontsource/roboto@5.2.5/"
>>>>>>> 0f26a977
        }
    }
    _rename = {'loading': 'loading'}

    __abstract = True

    def __init__(self, **params):
        if 'dark_theme' not in params:
            params['dark_theme'] = config.theme == 'dark'
        if 'design' not in params:
            params['design'] = MaterialDesign
        super().__init__(**params)
        for p, value in params.items():
            if p not in self.param or not self.param[p].allow_refs:
                continue
            name = 'value'
            if isinstance(value, param.Parameter):
                name = value.name
                value = value.owner
            if isinstance(value, WidgetBase) and not isinstance(value, CompositeWidget):
                value.jslink(self, **{name: p})

    async def _watch_esm(self):
        import watchfiles
        async for _ in watchfiles.awatch(self._bundle, stop_event=self._watching_esm):
            self._update_esm()

    @classmethod
    def _esm_path(cls, compiled=True):
        if compiled != 'compiling':
            return cls._bundle_path
        if hasattr(cls, '__path__'):
            mod_path = cls.__path__
        else:
            mod_path = pathlib.Path(inspect.getfile(cls)).parent
        esm_path = mod_path / cls._esm_base
        return esm_path

    @classproperty  # type: ignore
    def _exports__(cls):
        exports = super()._exports__
        exports.update({
            "react-is": ["*react_is"],
            "react-dom": ["*react_dom"],
            "react/jsx-runtime": [("jsx", "jsxs", "Fragment")],
            "./utils": [("install_theme_hooks",)],
            "@mui/material/styles": ["*material_styles"],
            "@mui/material": ["*material_ui"],
        })
        return exports

    @classproperty
    def _bundle_css(cls):
        from panel.io.resources import RESOURCE_MODE
        if not config.autoreload and ('cdn' in (RESOURCE_MODE, _settings.resources(default='server'))):
            return [CDN_DIST.replace('.js', '.css')]
        esm_path = cls._esm_path(compiled=True)
        css_path = esm_path.with_suffix('.css')
        glob = (BASE_PATH / 'dist').glob
        if css_path.is_file():
            return [str(css_path)] + [
                str(p) for p in glob('material-icons-*.woff*')
            ] + [
                str(p) for p in glob('roboto-latin-?00-normal*.woff*')
            ] + [
                str(p) for p in glob('roboto-latin-ext-?00-normal*.woff*')
            ] + [
                str(p) for p in glob('roboto-math-?00-normal*.woff*')
            ]
        return []

    @classmethod
    def _render_esm_base(cls):
        esm_base = (pathlib.Path(inspect.getfile(cls)).parent / cls._esm_base).read_text()
        if not cls._esm_transforms:
            return esm_base

        component_name = f'Panel{cls.__name__}'
        esm_base = esm_base.replace('export function render', f'function {component_name}')
        for transform in cls._esm_transforms:
            esm_base, component_name = transform.apply(cls, esm_base, component_name)
        esm_base += f'\nexport default {{ render: {component_name} }}'
        return textwrap.dedent(esm_base)

    @classmethod
    def _render_esm(cls, compiled: bool | Literal['compiling'] = True, server: bool = False):
        if cls._esm_base is None:
            return None
        elif compiled == 'compiling':
            return cls._render_esm_base()
        elif not config.autoreload and (not (config.inline or server) or (IS_RELEASE and _settings.resources(default='server') == 'cdn')):
            return CDN_DIST
        return super()._render_esm(compiled=True, server=server)

    def _get_model(
        self, doc: Document, root: Model | None = None,
        parent: Model | None = None, comm: Comm | None = None
    ) -> Model:
        model = super()._get_model(doc, root, parent, comm)
        # Ensure model loads ESM and CSS bundles from CDN
        # if requested or if in notebook
        if (
            (comm is None and not config.autoreload and IS_RELEASE and _settings.resources(default='server') == 'cdn') or
            ((comm or state._is_pyodide) and not config.inline) or model.esm is CDN_DIST
        ):
            model.update(
                bundle='url',
                css_bundle=CDN_DIST.replace('.js', '.css'),
                esm=CDN_DIST,
            )
        return model

    def _process_param_change(self, params):
        if 'color' in params:
            color = params['color']
            params['color'] = COLOR_ALIASES.get(color, color)
        return super()._process_param_change(params)

    def _set_on_model(self, msg: Mapping[str, Any], root: Model, model: Model) -> None:
        if 'loading' in msg and isinstance(model, BkReactComponent):
            model.data.loading = msg.pop('loading')
        super()._set_on_model(msg, root, model)

    def _get_properties(self, doc: Document | None) -> dict[str, Any]:
        props = super()._get_properties(doc)
        props.pop('loading', None)
        props['data'].loading = self.loading
        return props

    @property
    def _synced_params(self) -> list[str]:
        ignored = ['default_layout']
        return [p for p in self.param if p not in ignored]

    def _update_loading(self, *_) -> None:
        pass

    def controls(self, parameters: list[str] = None, jslink: bool = True, **kwargs) -> Viewable:
        """
        Creates a set of widgets which allow manipulating the parameters
        on this instance. By default all parameters which support
        linking are exposed, but an explicit list of parameters can
        be provided.

        Parameters
        ----------
        parameters: list(str) | None
           An explicit list of parameters to return controls for.
        jslink: bool
           Whether to use jslinks instead of Python based links.
           This does not allow using all types of parameters.
        kwargs: dict
           Additional kwargs to pass to the Param pane(s) used to
           generate the controls widgets.

        Returns
        -------
        A layout of the controls
        """
        from .layout import Paper, Tabs
        from .widgets import LiteralInput

        parameters = parameters or []
        if parameters:
            linkable = parameters
        elif jslink:
            linkable = self._linkable_params
        else:
            linkable = list(self.param)

        if 'margin' not in kwargs:
            kwargs['margin'] = 0

        params = [p for p in linkable if p not in Viewable.param]
        controls = Param(self.param, parameters=params, default_layout=Paper,
                         name='Controls', **kwargs)
        layout_params = [p for p in linkable if p in Viewable.param]
        if 'name' not in layout_params and self._property_mapping.get('name', False) is not None and not parameters:
            layout_params.insert(0, 'name')
        style = Param(self.param, parameters=layout_params, default_layout=Paper,
                      name='Layout', **kwargs)
        if jslink:
            for p in params:
                widget = controls._widgets[p]
                widget.jslink(self, value=p, bidirectional=True)
                if isinstance(widget, LiteralInput):
                    widget.serializer = 'json'
            for p in layout_params:
                widget = style._widgets[p]
                widget.jslink(self, value=p, bidirectional=p != 'loading')
                if isinstance(widget, LiteralInput):
                    widget.serializer = 'json'

        if params and layout_params:
            return Tabs(controls.layout[0], style.layout[0])
        elif params:
            return controls.layout[0]

    def save(
        self,
        filename: str | os.PathLike | io.IO,
        title: str | None = None,
        resources: Resources | None = None,
        template: str | Template | None = None,
        template_variables: dict[str, Any] | None = None,
        **kwargs
    ) -> None:
        from .template import ThemeToggle
        if template is None:
            template = BASE_TEMPLATE
        if not template_variables:
            template_variables = {}
        if any(isinstance(c, ThemeToggle) for c in self.select()):
            template_variables['is_page'] = True
        super().save(
            filename,
            title,
            resources,
            template,
            template_variables,
            **kwargs
        )

    def server_doc(
        self, doc: Document | None = None, title: str | None = None,
        location: bool | Location | None = True
    ) -> Document:
        doc = super().server_doc(doc, title, location)
        doc.title = title or 'Panel Application'
        doc.template = BASE_TEMPLATE
        doc.template_variables['is_page'] = True
        return doc

    def preview(self, width: int = 800, height: int = 600, border: str="1px solid #ccc", **kwargs):
        """
        Render the page as an iframe.

        Since the Page component assumes it is the root component
        this approach provides a way to see a preview of the rendered
        page.

        Parameters
        ----------
        width: int
            The width of the iframe.
        height: int
            The height of the iframe.
        border: str
            The border of the iframe.
        kwargs: dict
            Additional keyword arguments to pass to the HTML pane.

        Returns
        -------
        HTML
            An HTML pane containing the rendered page.
        """
        export = io.StringIO()
        self.save(export)
        export.seek(0)
        html_content = export.read()
        encoded_html = base64.b64encode(
            html_content.encode('utf-8')
        ).decode('utf-8')
        if sm := kwargs.get('sizing_mode'):
            if 'width' in sm or 'both' in sm:
                width = None
            if 'height' in sm or 'both' in sm:
                height = None
        return HTML(
            f"""
        <iframe src="data:text/html;base64,{encoded_html}" width="100%" height="100%" style="border:{border};"></iframe>
        """, width=width, height=height, **kwargs)


class MaterialUIComponent(MaterialComponent):
    """
    MaterialUIComponent provides an interface for users to build custom
    Material UI components using Panel.

    The MaterialUIComponent is a subclass of MaterialComponent and uses the
    Material UI shims to provide a React interface to the Material UI library.
    """

    _importmap = {}

    __abstract = True

    @classmethod
    def _process_importmap(cls):
        importmap = dict(cls._importmap)
        if 'imports' not in importmap:
            importmap['imports'] = {}
        importmap['imports'].update({
            "panel-material-ui": CDN_DIST,
            "panel-material-ui/mui": f"{CDN_BASE}/material-ui-shim.js",
            "material-icons/": "https://esm.sh/material-icons@1.13.14/",
            "react": f"{CDN_BASE}/react-shim.js",
            "react/jsx-runtime": f"{CDN_BASE}/react-jsx-runtime-shim.js",
            "react-dom/client": f"{CDN_BASE}/react-dom-client-shim.js",
            "@emotion/cache": f"{CDN_BASE}/emotion-cache-shim.js",
            "@emotion/react": f"{CDN_BASE}/emotion-react-shim.js",
            "@mui/material/styles": f"{CDN_BASE}/material-ui-styles-shim.js"
        })
        return importmap

    @classmethod
    def _render_esm(cls, compiled: bool | Literal['compiling'] = True, server: bool = False):
        return cls._render_esm_base()

    def _get_model(
        self, doc: Document, root: Model | None = None,
        parent: Model | None = None, comm: Comm | None = None
    ) -> Model:
        return ReactComponent._get_model(self, doc, root, parent, comm)

    def _get_properties(self, doc: Document | None) -> dict[str, Any]:
        props = super()._get_properties(doc)
        props['bundle'] = None
        return props

    @classmethod
    def _render_esm_base(cls):
        esm = cls._esm_base
        if not esm.endswith(('.js', '.jsx', '.ts', '.tsx')):
            esm_base = esm
        else:
            esm_base = (pathlib.Path(inspect.getfile(cls)).parent / cls._esm_base).read_text()
        if cls._esm_transforms:
            component_name = f'Panel{cls.__name__}'
            esm_base = esm_base.replace('export function render', f'function {component_name}')
            for transform in cls._esm_transforms:
                esm_base, component_name = transform.apply(cls, esm_base, component_name)
            esm_base += f'\nexport default {{ render: {component_name} }}'
        esm_base = esm_base.replace(
            'import {install_theme_hooks} from "./utils"', 'import pnmui from "panel-material-ui"; const install_theme_hooks = pnmui.install_theme_hooks'
        ).replace(
            'import * as React from "react"', ''
        )
        esm_base = RE_IMPORT.sub(RE_IMPORT_REPLACE, esm_base)
        esm_base = RE_NAMED_IMPORT.sub(RE_NAMED_IMPORT_REPLACE, esm_base)
        return textwrap.dedent(esm_base)


__all__ = ['MaterialUIComponent']<|MERGE_RESOLUTION|>--- conflicted
+++ resolved
@@ -225,12 +225,7 @@
             "dayjs": "https://esm.sh/dayjs@1.11.5",
             "notistack": "https://esm.sh/notistack@3.0.2",
             "material-icons/": "https://esm.sh/material-icons@1.13.14/",
-<<<<<<< HEAD
-            "notistack": "https://esm.sh/notistack@3.0.2",
-            "@mui/lab": "https://esm.sh/@mui/lab@6.0.0-beta.32",
-=======
             "@fontsource/roboto/": "https://esm.sh/@fontsource/roboto@5.2.5/"
->>>>>>> 0f26a977
         }
     }
     _rename = {'loading': 'loading'}
