--- conflicted
+++ resolved
@@ -1,13 +1,12 @@
 import Drawer from "@mui/material/Drawer"
 import {apply_flex} from "./utils"
 
-export function render({model}) {
+export function render({model, view}) {
   const [anchor] = model.useState("anchor")
   const [open, setOpen] = model.useState("open")
   const [size] = model.useState("size")
   const [sx] = model.useState("sx")
   const [variant] = model.useState("variant")
-  const [sx] = model.useState("sx")
   const objects = model.get_child("objects")
 
   let dims
@@ -23,16 +22,11 @@
     }
   }
   return (
-<<<<<<< HEAD
-    <Drawer anchor={anchor} open={open} onClose={() => setOpen(false)} PaperProps={{sx: dims}} variant={variant} sx={{"& .MuiPaper-root": {padding: "5px"}, ...sx}}>
-      {objects}
-=======
     <Drawer anchor={anchor} open={open} onClose={() => setOpen(false)} PaperProps={{sx: {...dims, ...sx}}} variant={variant}>
       {objects.map((object, index) => {
         apply_flex(view.get_child_view(model.objects[index]), "column")
         return object
       })}
->>>>>>> 0f26a977
     </Drawer>
   )
 }