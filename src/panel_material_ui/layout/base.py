from __future__ import annotations

from typing import TYPE_CHECKING, Callable

import param
from bokeh.models import Spacer as BkSpacer
from panel._param import Margin
from panel.layout.base import ListLike, NamedListLike, SizingModeMixin
from panel.viewable import Child

from ..base import COLORS, MaterialComponent
from ..widgets import ToggleIcon

if TYPE_CHECKING:
    from bokeh.document import Document
    from bokeh.model import Model
    from panel.viewable import Viewable
    from pyviz_comms import Comm


class MaterialLayout(MaterialComponent, SizingModeMixin):

    margin = Margin(default=0, doc="The margin of the layout.")

    __abstract = True

    _source_transforms = {"objects": None}

    def __init__(self, *objects, **params):
        if objects:
            params["objects"] = objects
        super().__init__(**params)

    def _get_model(
        self, doc: Document, root: Model | None = None,
        parent: Model | None = None, comm: Comm | None = None
    ) -> Model:
        model = super()._get_model(doc, root, parent, comm)
        props = dict(model.properties_with_values())
        props["sizing_mode"] = self.sizing_mode
        sizing_mode = self._compute_sizing_mode(model.data.objects, props)
        model.update(**sizing_mode)
        return model


class MaterialListLike(MaterialLayout, ListLike):

    __abstract = True


class MaterialNamedListLike(MaterialLayout, NamedListLike):

    _names = param.List(default=[])

    __abstract = True

    @param.depends("objects", watch=True)
    def _trigger_names(self):
        self.param.trigger("_names")


class Column(MaterialListLike):
    """
    The `Column` layout arranges its contents vertically.
    """

    _esm_base = "Box.jsx"
    _constants = {"direction": "column"}


class Row(MaterialListLike):
    """
    The `Row` layout arranges its contents horizontally.
    """

    _esm_base = "Box.jsx"
    _constants = {"direction": "row"}


class FlexBox(MaterialListLike):
    """
    The `FlexBox` layout arranges its contents in a flex container.
    """

    align_content = param.Selector(default='flex-start', objects=[
        'normal', 'flex-start', 'flex-end', 'center', 'space-between',
        'space-around', 'space-evenly', 'stretch', 'start', 'end',
        'baseline', 'first baseline', 'last baseline'], doc="""
        Defines how a flex container's lines align when there is extra
        space in the cross-axis.""")

    align_items = param.Selector(default='flex-start', objects=[
        'stretch', 'flex-start', 'flex-end', 'center', 'baseline',
        'first baseline', 'last baseline', 'start', 'end',
        'self-start', 'self-end'], doc="""
        Defines the default behavior for how flex items are laid
        out along the cross axis on the current line.""")

    flex_direction = param.Selector(default='row', objects=[
        'row', 'row-reverse', 'column', 'column-reverse'], doc="""
        This establishes the main-axis, thus defining the direction
        flex items are placed in the flex container.""")

    flex_wrap = param.Selector(default='wrap', objects=[
        'nowrap', 'wrap', 'wrap-reverse'], doc="""
        Whether and how to wrap items in the flex container.""")

    gap = param.String(default='', doc="""
        Defines the spacing between flex items, supporting various units (px, em, rem, %, vw/vh).""")

    justify_content = param.Selector(default='flex-start', objects=[
        'flex-start', 'flex-end', 'center', 'space-between', 'space-around',
        'space-evenly', 'start', 'end', 'left', 'right'], doc="""
        Defines the alignment along the main axis.""")

    _esm_base = "Box.jsx"
    _constants = {"direction": "flex"}


class PaperMixin(param.Parameterized):
    """
    Baseclass adding Paper parameters to a layout.
    """

    elevation = param.Integer(default=1, bounds=(0, None), doc="Elevation of the paper surface.")

    raised = param.Boolean(default=True, doc="Whether the layout is raised visually.")

    square = param.Boolean(default=False, doc="Whether to disable rounded corners.")

    variant = param.Selector(objects=["elevation", "outlined"], default="elevation", doc="Variant style of the paper surface.")

    _abstract = True


class Paper(MaterialListLike, PaperMixin):
    """
    Paper implements a container for displaying content on an elevated surface.

    :References:

    - https://panel-material-ui.holoviz.org/reference/layouts/Paper.html
    - https://mui.com/material-ui/react-paper/

    :Example:
    >>> Paper(name="Paper", objects=[1, 2, 3], elevation=10, width=200, height=200)
    """

    direction = param.Selector(objects=["row", "column", "column-reverse", "row-reverse"], default="column", doc="Direction of content arrangement in the paper.")

    _esm_base = "Paper.jsx"


class Container(MaterialListLike):
    """
    The `Container` layout centers your content horizontally. It's the most basic layout element.

    :References:

    - https://panel-material-ui.holoviz.org/reference/layouts/Container.html
    - https://mui.com/material-ui/react-container/

    :Example:

    >>> Container(some_widget, some_pane, some_python_object, title='Container')
    """

    disable_gutters = param.Boolean(default=False, doc="""
        If `True`, the container will not have gutters.""")

    fixed = param.Boolean(default=False, doc="""
        Set the max-width to match the min-width of the current breakpoint.
        This is useful if you'd prefer to design for a fixed set of sizes
        instead of trying to accommodate a fully fluid viewport.""")

    sizing_mode = param.Selector(default='stretch_width')

    width_option = param.Selector(objects=["xs", "sm", "md", "lg", "xl", False], default="lg", doc="Width option for the container.")

    _esm_base = "Container.jsx"


class Grid(MaterialListLike):
    """
    The `Grid` layout is a two-dimensional layout that allows arranging items in a grid.

    :References:

    - https://panel-material-ui.holoviz.org/reference/layouts/Grid.html
    - https://mui.com/material-ui/react-grid/

    :Example:

    >>> Grid(some_widget, some_pane, some_python_object, title='Grid')
    """

    container = param.Boolean(default=False, doc="""
        Whether the grid should be a container.""")

    columns = param.ClassSelector(default=12, class_=(int, dict), doc="""
        The number of columns to display in the grid.""")

    column_spacing = param.Number(default=None, doc="""
        The spacing between the columns in the grid. Overrides the `spacing` parameter.""")

    direction = param.Selector(objects=["row", "column", "column-reverse", "row-reverse"], default="row", doc="Direction of grid arrangement.")

    row_spacing = param.Number(default=None, doc="""
        The spacing between the rows in the grid. Overrides the `spacing` parameter.""")

    size = param.ClassSelector(default=None, class_=(int, str, dict), doc="""
        The size of the grid. Overrides the `columns` parameter.""")

    spacing = param.Number(default=0, doc="""
        The spacing between the columns and rows in the grid.""")

    _esm_base = "Grid.jsx"


class Card(MaterialNamedListLike, PaperMixin):
    """
    A `Card` layout allows arranging multiple panel objects in a
    collapsible, vertical container with a header bar.

    :References:

    - https://panel-material-ui.holoviz.org/reference/layouts/Card.html
    - https://panel.holoviz.org/reference/layouts/Card.html
    - https://mui.com/material-ui/react-card/

    :Example:

    >>> Card(some_widget, some_pane, some_python_object, title='Card')
    """

    collapsed = param.Boolean(default=False, doc="""
        Whether the contents of the Card are collapsed.""")

    collapsible = param.Boolean(default=True, doc="""
        Whether the Card should be expandable and collapsible.""")

    header = Child(doc="""
        A Panel component to display in the header bar of the Card.
        Will override the given title if defined.""")

    header_background = param.Color(doc="""
        The background color of the Card header.""")

    header_color = param.Color(doc="""
        The text color of the Card header.""")

    header_css_classes = param.List(doc="""
        List of CSS classes to apply to CardHeader component.""")

    hide_header = param.Boolean(default=False, doc="Whether to hide the card header.")

    outlined = param.Boolean(default=True, doc="Whether the card is outlined.")

    title = param.String(doc="""
        A title to be displayed in the Card header, will be overridden
        by the header if defined.""")

    title_css_classes = param.List(doc="""
        List of CSS classes to apply to CardTitle component.""")

    _direction = "vertical"
    _esm_base = "Card.jsx"

    _rename = {"objects": "objects", "title": "title", "header": "header"}

    def select(self, selector: type | Callable[[Viewable], bool] | None = None) -> list[Viewable]:
        return ([] if self.header is None else self.header.select(selector)) + super().select(selector)


class Accordion(MaterialNamedListLike, PaperMixin):
    """
    The `Accordion` layout is a type of `Card` layout that allows switching
    between multiple objects by clicking on the corresponding card header.

    The labels for each card will default to the `name` parameter of the card's
    contents, but may also be defined explicitly as part of a tuple.

    `Accordion` has a list-like API that allows
    interactively updating and modifying the cards using the methods `append`,
    `extend`, `clear`, `insert`, `pop`, `remove` and `__setitem__`.

    :References:

    - https://panel-material-ui.holoviz.org/reference/layouts/Accordion.html
    - https://panel.holoviz.org/reference/layouts/Accordion.html
    - https://mui.com/material-ui/react-accordion/

    :Example:

    >>> Accordion(("Card 1", "Card 1 objects"), ("Card 2", "Card 2 objects"))
    """

    active_header_color = param.Color(doc="""
        The text color of the active Card header.""")

    active_header_background = param.Color(doc="""
        The background color of the active Card header.""")

    active = param.List(default=[], doc="""
        List of indexes of active cards.""")

    disabled = param.List(default=[], doc="""
        List of indexes of disabled cards.""")

    disable_gutters = param.Boolean(default=False, doc="""
        Whether to disable margins between expanded sections.""")

    header_background = param.Color(doc="""
        The background color of the Card header.""")

    header_color = param.Color(doc="""
        The text color of the Card header.""")

    toggle = param.Boolean(default=False, doc="""
        Whether to toggle between active cards or allow multiple cards""")

    _esm_base = "Accordion.jsx"

    def __init__(self, *objects, **params):
        if "objects" not in params:
            params["objects"] = objects
        super().__init__(**params)


class Tabs(MaterialNamedListLike):
    """
    The `Tabs` layout allows switching between multiple objects by clicking
    on the corresponding tab header.

    Tab labels may be defined explicitly as part of a tuple or will be
    inferred from the `name` parameter of the tab's contents.

    Like `Accordion`, `Tabs` has a list-like API with methods to
    `append`, `extend`, `clear`, `insert`, `pop`, `remove` and `__setitem__`,
    which make it possible to interactively update and modify the tabs.

    :References:

    - https://panel-material-ui.holoviz.org/reference/layouts/Tabs.html
    - https://panel.holoviz.org/reference/layouts/Tabs.html
    - https://mui.com/material-ui/react-tabs/

    :Example:

    >>> Tabs(("Tab 1", "Tab 1 objects"), ("Tab 2", "Card 2 objects"))

    """
    active = param.Integer(default=0, bounds=(0, None), doc="""
        Index of the currently displayed objects.""")

    closable = param.Boolean(default=False, doc="""
        Whether to display an icon to allow closing and thereby
        removing a tab.""")

    centered = param.Boolean(default=False, doc="""
        Whether the tabs should be centered.""")

<<<<<<< HEAD
    color = param.Selector(default="primary", objects=["default", "primary", "secondary"], doc="Color of the tabs component.")
=======
    color = param.Selector(default="primary", objects=COLORS)
>>>>>>> f277e429

    disabled = param.List(default=[], item_type=int, doc="""
        List of indexes of disabled tabs.""")

    dynamic = param.Boolean(default=False, doc="""
        Whether the tab contents should be rendered dynamically,
        i.e. only when the tab is active.""")

    tabs_location = param.ObjectSelector(
        default="above",
        objects=["above", "below", "left", "right"],
        doc="""
        The location of the tabs relative to the tab contents.""",
    )

    wrapped = param.Boolean(default=False, doc="""
        Whether the tab labels should be wrapped.""")

    _direction = "vertical"
    _esm_base = "Tabs.jsx"

    def __init__(self, *objects, **params):
        if "objects" not in params:
            params["objects"] = objects
        super().__init__(**params)

    @param.depends("active", watch=True)
    def _trigger_children(self):
        self.param.trigger("objects")

    def _get_child_model(self, child, doc, root, parent, comm):
        ref = root.ref["id"]
        models, old_models = [], []
        for i, sv in enumerate(child):
            if self.dynamic and i != self.active:
                model = BkSpacer()
            elif ref in sv._models:
                model = sv._models[ref][0]
                old_models.append(model)
            else:
                model = sv._get_model(doc, root, parent, comm)
            models.append(model)
        return models, old_models

    def _process_close(self, ref, attr, old, new):
        """
        Handle closed tabs.
        """
        model, _ = self._models.get(ref)
        if model:
            try:
                inds = [old.index(tab) for tab in new]
            except Exception:
                return old, None
            old = self.objects
            new = [old[i] for i in inds]
        return old, new

    def _comm_change(self, doc, ref, comm, subpath, attr, old, new):
        if attr in self._changing.get(ref, []):
            self._changing[ref].remove(attr)
            return
        if attr == 'objects':
            old, new = self._process_close(ref, attr, old, new)
            if new is None:
                return
        super()._comm_change(doc, ref, comm, subpath, attr, old, new)

    def _server_change(self, doc, ref, subpath, attr, old, new):
        if attr in self._changing.get(ref, []):
            self._changing[ref].remove(attr)
            return
        if attr == 'objects':
            old, new = self._process_close(ref, attr, old, new)
            if new is None:
                return
        super()._server_change(doc, ref, subpath, attr, old, new)


class Divider(MaterialListLike):
    """
    A `Divider` draws a horizontal rule (a `<hr>` tag in HTML) to separate
    multiple components in a layout.

    :References:

    - https://panel.holoviz.org/reference/layouts/Divider.html
    - https://mui.com/material-ui/react-divider/

    :Example:

    >>> Divider(sizing_mode="stretch_width")
    """

    orientation = param.Selector(objects=["horizontal", "vertical"], default="horizontal", doc="Orientation of the divider.")

    variant = param.Selector(objects=["fullWidth", "inset", "middle"], default="fullWidth", doc="Variant style of the divider.")

    _esm_base = "Divider.jsx"


class Alert(MaterialListLike):
    """
    An `Alert` displays messages, such as warnings, errors, success messages,
    or informational updates. It provides a visually distinct way to inform users about
    the system's status.

    :References:

    - https://panel-material-ui.holoviz.org/reference/global/Notifications.html
    - https://mui.com/material-ui/react-alert/

    :Example:

    >>> Alert(title="This is an alert")
    """

    alert_type = param.Selector(objects=COLORS, default="primary", doc="""
        The type of the alert.""")

    closed = param.Boolean(default=False, doc="""
        Whether the alert is closed.""")

    closeable = param.Boolean(default=False, doc="""
        Whether the alert is closeable.""")

    severity = param.Selector(objects=["error", "warning", "info", "success"], default="success", doc="""
        The severity of the alert.""")

    object = param.String(default="", doc="""
        The object to display in the alert.""")

    title = param.String(default=None, doc="""
        The title of the alert.""")

    variant = param.Selector(default="outlined", objects=["filled", "outlined"], doc="""
        The variant of the alert.""")

    _esm_base = "Alert.jsx"


class Backdrop(MaterialListLike):
    """
    The `Backdrop` component can be used to create a semi-transparent overlay over the application's UI.
    It is often used to focus attention on a specific part of the interface,
    such as during loading states or while a modal dialog is open.

    :References:

    - https://panel-material-ui.holoviz.org/reference/layouts/Backdrop.html
    - https://mui.com/material-ui/react-backdrop/

    :Example:
    >>> close = Button(on_click=lambda _: backdrop.param.update(open=False), label='Close')  # type: ignore
    >>> backdrop = Backdrop(LoadingIndicator(), close)
    >>> button = Button(on_click=lambda _: backdrop.param.update(open=True), label=f'Open {Backdrop.name}')
    >>> pn.Column(button, backdrop).servable()
    """

    open = param.Boolean(default=False, doc="""
        Whether the backdrop is open.""")

    _esm_base = "Backdrop.jsx"


class Dialog(MaterialListLike):
    """
    The `Dialog` can be used to display important content in a modal-like overlay that requires
    user interaction. It is often used for tasks such as confirmations, forms, or displaying
    additional information.

    :References:

    - https://panel-material-ui.holoviz.org/reference/layouts/Dialog.html
    - https://mui.com/material-ui/react-dialog/

    :Example:
    >>> close = Button(on_click=lambda _: dialog.param.update(open=False), label='Close')  # type: ignore
    >>> dialog = Dialog("This is a modal", close)
    >>> button = Button(on_click=lambda _: dialog.param.update(open=True), label=f'Open {Dialog.name}')
    >>> pn.Column(button, dialog).servable()
    """

    close_on_click = param.Boolean(default=False, doc="""
        Close when clicking outside the Dialog area.""")

    full_screen = param.Boolean(default=False, doc="""
        Whether the dialog should be full screen.""")

    open = param.Boolean(default=False, doc="""
        Whether the dialog is open.""")

    title = param.String(default="", doc="""
        The title of the dialog.""")

    scroll = param.Selector(objects=["body", "paper"], default="paper", doc="""
        Whether the dialog should scroll the content or the paper.""")

    show_close_button = param.Boolean(default=False, doc="""
        Whether to show the close button.""")

    width_option = param.Selector(objects=["xs", "sm", "md", "lg", "xl", False], default="sm", doc="""
        The width of the dialog.""")

    _esm_base = "Dialog.jsx"


class Drawer(MaterialListLike):
    """
    The `Drawer` component can be used to display important content in a modal-like overlay that requires
    user interaction. It is often used for tasks such as confirmations, forms, or displaying
    additional information.

    :References:

    - https://panel-material-ui.holoviz.org/reference/layouts/Drawer.html
    - https://mui.com/material-ui/react-drawer/

    :Example:
    >>> drawer = Drawer("This is a drawer")
    >>> button = Button(on_click=lambda _: drawer.param.update(open=True), label='Open Drawer')
    >>> pn.Column(button, drawer).servable()
    """

    anchor = param.Selector(default="left", objects=["left", "right", "top", "bottom"], doc="Anchor position for the drawer.")

    size = param.Integer(default=250, doc="""
        The width (for left/right anchors) or height (for top/bottom anchors) of the drawer.""")

    open = param.Boolean(default=False, doc="""
        Whether the drawer is open.""")

    variant = param.Selector(default="temporary", objects=["permanent", "persistent", "temporary"], doc="Variant style of the drawer.")

    _esm_base = "Drawer.jsx"

    @param.depends("variant", watch=True, on_init=True)
    def _force_zero_dimensions(self):
        if self.variant == "temporary":
            self.param.update(width=0, height=0, sizing_mode="fixed")

    def create_toggle(
        self,
        icon: str = "menu",
        active_icon: str = "menu_open_icon",
        **params
    ):
        """
        Create a ToggleIcon for the drawer.

        Parameters
        ----------
        icon: str
            The icon to display when the drawer is closed.
        active_icon: str
            The icon to display when the drawer is open.

        Returns
        -------
        toggle: ToggleIcon
            A ToggleIcon component that can be used to toggle the drawer.
        """

        toggle = ToggleIcon(icon=icon, active_icon=active_icon, value=self.open, **params)
        toggle.jslink(self, value='open', bidirectional=True)
        return toggle


__all__ = [
    "Accordion",
    "Alert",
    "Backdrop",
    "Card",
    "Column",
    "Container",
    "Dialog",
    "Divider",
    "Drawer",
    "FlexBox",
    "Grid",
    "Paper",
    "Row",
    "Tabs",
]<|MERGE_RESOLUTION|>--- conflicted
+++ resolved
@@ -360,11 +360,7 @@
     centered = param.Boolean(default=False, doc="""
         Whether the tabs should be centered.""")
 
-<<<<<<< HEAD
-    color = param.Selector(default="primary", objects=["default", "primary", "secondary"], doc="Color of the tabs component.")
-=======
-    color = param.Selector(default="primary", objects=COLORS)
->>>>>>> f277e429
+    color = param.Selector(default="primary", objects=COLORS, doc="Color of the tabs component.")
 
     disabled = param.List(default=[], item_type=int, doc="""
         List of indexes of disabled tabs.""")
