--- conflicted
+++ resolved
@@ -522,18 +522,13 @@
 
     _esm_base = "Drawer.jsx"
 
-<<<<<<< HEAD
     def __init__(self, *objects, **params):
-        # If the width or height is > 0 it will take up that space when not open
-        params.update(width=0, height=0, sizing_mode="fixed",)
+        params.update(width=0, height=0, sizing_mode="fixed")
         super().__init__(*objects, **params)
-=======
+
     def _process_param_change(self, params):
         if self.variant == 'temporary':
-            if 'width' in params:
-                params.pop('width')
-            if 'height' in params:
-                params.pop('height')
+            params.update(width=0, height=0, sizing_mode="fixed")
         return super()._process_param_change(params)
 
     def create_toggle(
@@ -562,7 +557,6 @@
         toggle.jslink(self, value='open', bidirectional=True)
         return toggle
 
->>>>>>> 0f26a977
 
 __all__ = [
     "Accordion",
