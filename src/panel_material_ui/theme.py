from __future__ import annotations

import colorsys

import numpy as np
import param
from bokeh.themes import Theme as _BkTheme
from panel.config import config
from panel.pane import HTML, Markdown
from panel.theme.material import Material, MaterialDarkTheme, MaterialDefaultTheme

<<<<<<< HEAD
=======
MATERIAL_UI_ICONS = """
.material-icons { font-family: 'Material Icons'; }
.material-icons-outlined { font-family: 'Material Icons Outlined'; }
"""
if MATERIAL_UI_ICONS not in HTML._stylesheets:
    HTML._stylesheets.append(MATERIAL_UI_ICONS)
if MATERIAL_UI_ICONS not in Markdown._stylesheets:
    Markdown._stylesheets.append(MATERIAL_UI_ICONS)

>>>>>>> 0f26a977
MATERIAL_THEME = {
    "attrs": {
        "Axis": {
            "axis_label_standoff": 10,
            "axis_label_text_font_size": "1.25em",
            "axis_label_text_font_style": "normal",
            "major_label_text_font_size": "1.025em",
        },
        "Legend": {
            "spacing": 8,
            "glyph_width": 15,
            "label_standoff": 8,
            "label_text_font_size": "1.025em",
        },
        "ColorBar": {
            "title_text_font_size": "1.025em",
            "title_text_font_style": "normal",
            "major_label_text_font_size": "1.025em",
        },
        "Title": {
            "text_font_size": "1.15em",
        },
    }
}

def rgb2hex(rgb: tuple[int, int, int]) -> str:
    """
    Convert RGB tuple to hex.

    Parameters
    ----------
    rgb : tuple
        The RGB(A) tuple to convert.

    Returns
    -------
    str
        The hex color.
    """
    return "#{:02x}{:02x}{:02x}".format(*(int(v*255) for v in rgb))

def hex2rgb(hex: str) -> tuple[int, int, int]:
    """
    Convert hex color to RGB tuple.

    Parameters
    ----------
    hex : str
        The hex color to convert.

    Returns
    -------
    tuple[int, int, int]
        The RGB tuple.
    """
    return [int(hex[i : i + 2], 16) for i in range(1, 6, 2)]

def linear_gradient(start_hex: str, finish_hex: str, n: int = 10) -> list[str]:
    """
    Interpolates the color gradient between to hex colors.

    Parameters
    ----------
    start_hex : str
        The starting hex color.
    finish_hex : str
        The finishing hex color.
    n : int, optional
        The number of colors to generate.

    Returns
    -------
    list[str]
        A list of colors in hex format.
    """
    s = hex2rgb(start_hex)
    f = hex2rgb(finish_hex)
    gradient = [s]
    for t in range(1, n):
        curr_vector = [int(s[j] + (float(t)/(n-1))*(f[j]-s[j])) for j in range(3)]
        gradient.append(curr_vector)
    return [rgb2hex([c/255. for c in rgb]) for rgb in gradient]

def generate_palette(color: str, n_colors: int = 3) -> list[str]:
    """
    Generate a palette of colors from a base color.

    Parameters
    ----------
    color : str
        The base color to generate the palette from.
    n_colors : int, optional
        The number of colors to generate.

    Returns
    -------
    list[str]
        A list of colors in hex format.
    """
    hex_color = color.lstrip("#")
    r, g, b = tuple(int(hex_color[i : i + 2], 16) / 255.0 for i in (0, 2, 4))
    h, l, s = colorsys.rgb_to_hls(r, g, b)  # noqa

    hues = np.linspace(0, 1, int(n_colors) + 1)[:-1]
    hues += h
    hues %= 1
    hues -= hues.astype(int)
    rgb_palette = [colorsys.hls_to_rgb(h_i, l, s) for h_i in hues]
    hex_palette = [
        f"#{int(r_i * 255):02x}{int(g_i * 255):02x}{int(b_i * 255):02x}"
        for r_i, g_i, b_i in rgb_palette
    ]
    return hex_palette


class MuiDefaultTheme(MaterialDefaultTheme):

    bokeh_theme = param.ClassSelector(
        class_=(_BkTheme, str), default=_BkTheme(json=MATERIAL_THEME))

class MuiDarkTheme(MaterialDarkTheme):

    bokeh_theme = param.ClassSelector(
        class_=(_BkTheme, str), default=_BkTheme(json=MATERIAL_THEME))


class MaterialDesign(Material):

    _resources = {}
    _themes = {'dark': MuiDarkTheme, 'default': MuiDefaultTheme}

    @classmethod
    def _get_modifiers(cls, viewable, theme, isolated=False):
        modifiers, child_modifiers = super()._get_modifiers(viewable, theme, isolated)
        if hasattr(viewable, '_esm_base'):
            del modifiers['stylesheets']
        return modifiers, child_modifiers


param.Parameterized.__setattr__(config, 'design', MaterialDesign)<|MERGE_RESOLUTION|>--- conflicted
+++ resolved
@@ -9,8 +9,6 @@
 from panel.pane import HTML, Markdown
 from panel.theme.material import Material, MaterialDarkTheme, MaterialDefaultTheme
 
-<<<<<<< HEAD
-=======
 MATERIAL_UI_ICONS = """
 .material-icons { font-family: 'Material Icons'; }
 .material-icons-outlined { font-family: 'Material Icons Outlined'; }
@@ -20,7 +18,6 @@
 if MATERIAL_UI_ICONS not in Markdown._stylesheets:
     Markdown._stylesheets.append(MATERIAL_UI_ICONS)
 
->>>>>>> 0f26a977
 MATERIAL_THEME = {
     "attrs": {
         "Axis": {
