from __future__ import annotations

from typing import (
    Awaitable,
    Callable,
    ClassVar,
    Mapping,
)

import param
from panel.widgets.button import _ButtonBase as _PnButtonBase
from panel.widgets.button import _ClickButton

from ..base import COLOR_ALIASES, COLORS, STYLE_ALIASES, LoadingTransform, ThemedTransform
from .base import MaterialWidget, TooltipTransform


class _ButtonLike(MaterialWidget):

    button_style = param.Selector(objects=["contained", "outlined", "text"], default=None, doc="""
        The variant of the component (alias for variant to match Panel's Button API).""")

    button_type = param.Selector(objects=COLORS, default=None, doc="""
        The type of the component (alias for color to match Panel's Button API).""")

    color = param.Selector(objects=COLORS, default="default", doc="""
        The color of the component.""")

    description = param.String(default=None, doc="""
        The description in the tooltip.""")

    description_delay = param.Integer(default=5000, doc="""
        Delay (in milliseconds) to display the tooltip after the cursor has
        hovered over the Button, default is 500ms.""")

    variant = param.Selector(default="contained", objects=["contained", "outlined", "text"], doc="""
        The variant of the component.""")

    _esm_transforms = [LoadingTransform, TooltipTransform, ThemedTransform]
    _rename = {"button_style": None, "button_type": None}
    _source_transforms = {"button_style": None, "button_type": None}

    __abstract = True

    @param.depends("button_type", watch=True, on_init=True)
    def _update_color(self):
        if self.button_type:
            self.color = self.button_type

    @param.depends("variant", watch=True, on_init=True)
    def _update_variant(self):
        if self.button_style:
            self.variant = self.button_style

    def _process_param_change(self, params):
        params = super()._process_param_change(params)
        if "color" in params:
            color = params["color"]
            params["color"] = COLOR_ALIASES.get(color, color)
        if "variant" in params:
            variant = params["variant"]
            params["variant"] = STYLE_ALIASES.get(variant, variant)
        # Work around Panel button_style css_classes issue
        if "css_classes" in params:
            params["css_classes"] = [css_cls for css_cls in params["css_classes"] if css_cls is not None]
        return params


class _ButtonBase(_ButtonLike, _PnButtonBase):

    clicks = param.Integer(default=0, bounds=(0, None), doc="Number of clicks.")

    icon = param.String(default=None, doc="""
        An icon to render to the left of the button label. Either an SVG or an
        icon name which is loaded from Material Icons.""",
    )

    icon_size = param.String(default="1em", doc="""
        Size of the icon as a string, e.g. 12px or 1em.""")

    width = param.Integer(default=None)

    _rename: ClassVar[Mapping[str, str | None]] = {
        "label": "label"
    }

    __abstract = True


class Button(_ButtonBase, _ClickButton):
    """
    The `Button` widget allows triggering events when the button is
    clicked.

    The Button provides a `value` parameter, which will toggle from
    `False` to `True` while the click event is being processed

    It also provides an additional `clicks` parameter, that can be
    watched to subscribe to click events.

    References:
    - https://panel.holoviz.org/reference/widgets/Button.html
    - https://mui.com/material-ui/react-button/

    :Example:

    >>> Button(name='Click me', icon='caret-right', button_type='primary')
    """

<<<<<<< HEAD
    icon_size = param.String(
        default="1em",
        doc="""
        Size of the icon as a string, e.g. 12px or 1em.""",
    )
=======
    href = param.String(default=None, doc="""
        The URL to navigate to when the button is clicked.""")
>>>>>>> 838eb43c

    value = param.Event(doc="Toggles from False to True while the event is being processed.")
    href = param.String(doc="A url. Turns the Button into a link button.")
    _esm_base = "Button.jsx"
    _event = "dom_event"

    def __init__(self, **params):
        click_handler = params.pop("on_click", None)
        super().__init__(**params)
        if click_handler:
            self.on_click(click_handler)

    def on_click(self, callback: Callable[[param.parameterized.Event], None | Awaitable[None]]) -> param.parameterized.Watcher:
        """
        Register a callback to be executed when the `Button` is clicked.

        The callback is given an `Event` argument declaring the number of clicks

        Example
        -------

        >>> button = pn.widgets.Button(name='Click me')
        >>> def handle_click(event):
        ...    print("I was clicked!")
        >>> button.on_click(handle_click)

        Arguments
        ---------
        callback:
            The function to run on click events. Must accept a positional `Event` argument. Can
            be a sync or async function

        Returns
        -------
        watcher: param.Parameterized.Watcher
          A `Watcher` that executes the callback when the button is clicked.
        """
        return self.param.watch(callback, "clicks", onlychanged=False)

    def _handle_click(self, event):
        self.param.update(clicks=self.clicks + 1, value=True)


class Fab(Button):
    """
    The `Fab` is a so called floating action button that allows triggering events when the button is
    clicked.

    References:
    - https://panel.holoviz.org/reference/widgets/Fab.html
    - https://mui.com/material-ui/react-fab/

    :Example:

    >>> Fab(icon='add')
    """

    icon = param.String(default="add", doc="""
        The icon to display on the button.""")

    size = param.Selector(objects=["small", "medium", "large"], default="medium", doc="""
        The size of the button.""")

    variant = param.Selector(objects=["circular", "extended"], default="circular", doc="""
        The variant of the button.""")

    _esm_base = "Fab.jsx"


class Toggle(_ButtonBase):
    """The `Toggle` widget allows toggling a single condition between `True`/`False` states.

    This widget is interchangeable with the `Checkbox` widget.

    References:
    - https://panel.holoviz.org/reference/widgets/Toggle.html
    - https://mui.com/material-ui/react-toggle-button/

    :Example:

    >>> Toggle(label='Toggle', color='success')
    """

    icon_size = param.String(default="1em", doc="""
        Size of the icon as a string, e.g. 12px or 1em.""")

    value = param.Boolean(default=False)

    _esm_base = "ToggleButton.jsx"


__all__ = [
    "Button",
    "Fab",
    "Toggle"
]<|MERGE_RESOLUTION|>--- conflicted
+++ resolved
@@ -107,17 +107,11 @@
     >>> Button(name='Click me', icon='caret-right', button_type='primary')
     """
 
-<<<<<<< HEAD
     icon_size = param.String(
         default="1em",
         doc="""
         Size of the icon as a string, e.g. 12px or 1em.""",
     )
-=======
-    href = param.String(default=None, doc="""
-        The URL to navigate to when the button is clicked.""")
->>>>>>> 838eb43c
-
     value = param.Event(doc="Toggles from False to True while the event is being processed.")
     href = param.String(doc="A url. Turns the Button into a link button.")
     _esm_base = "Button.jsx"
