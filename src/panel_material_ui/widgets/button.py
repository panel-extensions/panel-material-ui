--- conflicted
+++ resolved
@@ -33,11 +33,7 @@
         Delay (in milliseconds) to display the tooltip after the cursor has
         hovered over the Button, default is 500ms.""")
 
-<<<<<<< HEAD
     variant = param.Selector(objects=["contained", "outlined", "text"], default="text", doc="""
-=======
-    variant = param.Selector(default="contained", objects=["contained", "outlined", "text"], doc="""
->>>>>>> 81411ebe
         The variant of the component.""")
 
     _esm_transforms = [LoadingTransform, TooltipTransform, ThemedTransform]
@@ -115,17 +111,8 @@
     href = param.String(default=None, doc="""
         The URL to navigate to when the button is clicked.""")
 
-<<<<<<< HEAD
-    icon_size = param.String(
-        default="1em",
-        doc="""
-        Size of the icon as a string, e.g. 12px or 1em.""",
-    )
-
     disable_elevation = param.Boolean(default=False)
 
-=======
->>>>>>> 81411ebe
     value = param.Event(doc="Toggles from False to True while the event is being processed.")
 
     _esm_base = "Button.jsx"
