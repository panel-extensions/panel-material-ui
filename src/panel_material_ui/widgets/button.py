from __future__ import annotations

from typing import (
    Awaitable,
    Callable,
    ClassVar,
    Mapping,
)

import param
from panel.widgets.button import _ButtonBase as _PnButtonBase
from panel.widgets.button import _ClickButton

from ..base import COLOR_ALIASES, COLORS, STYLE_ALIASES, LoadingTransform, ThemedTransform
from .base import MaterialWidget, TooltipTransform


class _ButtonLike(MaterialWidget):

    button_style = param.Selector(objects=["contained", "outlined", "text"], default=None, doc="""
        The variant of the component (alias for variant to match Panel's Button API).""")

    button_type = param.Selector(objects=COLORS, default=None, doc="""
        The type of the component (alias for color to match Panel's Button API).""")

    color = param.Selector(objects=COLORS, default="primary", doc="""
        The color of the component.""")

    description = param.String(default=None, doc="""
        The description in the tooltip.""")

    description_delay = param.Integer(default=5000, doc="""
        Delay (in milliseconds) to display the tooltip after the cursor has
        hovered over the Button, default is 500ms.""")

    variant = param.Selector(objects=["contained", "outlined", "text"], default="contained", doc="""
        The variant of the component.""")

    _esm_transforms = [TooltipTransform, ThemedTransform]
    _rename = {"button_style": None, "button_type": None}
    _source_transforms = {"button_style": None, "button_type": None}

    __abstract = True

    @param.depends("button_type", watch=True, on_init=True)
    def _update_color(self):
        if self.button_type:
            self.color = self.button_type

    @param.depends("variant", watch=True, on_init=True)
    def _update_variant(self):
        if self.button_style:
            self.variant = self.button_style

    def _process_param_change(self, params):
        params = super()._process_param_change(params)
        if "color" in params:
            color = params["color"]
            params["color"] = COLOR_ALIASES.get(color, color)
        if "variant" in params:
            variant = params["variant"]
            params["variant"] = STYLE_ALIASES.get(variant, variant)
        # Work around Panel button_style css_classes issue
        if "css_classes" in params:
            params["css_classes"] = [css_cls for css_cls in params["css_classes"] if css_cls is not None]
        return params


class _ButtonBase(_ButtonLike, _PnButtonBase):

    clicks = param.Integer(default=0, bounds=(0, None), doc="Number of clicks.")

    end_icon = param.String(default=None, doc="""
        An icon to render to the right of the button label. Either an SVG or an
        icon name which is loaded from Material Icons.""",
    )

    icon = param.String(default=None, doc="""
        An icon to render to the left of the button label. Either an SVG or an
        icon name which is loaded from Material Icons.""",
    )

    icon_size = param.String(default="1em", doc="""
        Size of the icon as a string, e.g. 12px or 1em.""")

    width = param.Integer(default=None)

    _rename: ClassVar[Mapping[str, str | None]] = {
        "label": "label"
    }

    __abstract = True


class Button(_ButtonBase, _ClickButton):
    """
    The `Button` widget allows triggering events when the button is
    clicked.

    The Button provides a `value` parameter, which will toggle from
    `False` to `True` while the click event is being processed

    It also provides an additional `clicks` parameter, that can be
    watched to subscribe to click events.

    :References:

    - https://panel-material-ui.holoviz.org/reference/widgets/Button.html
    - https://panel.holoviz.org/reference/widgets/Button.html
    - https://mui.com/material-ui/react-button/

    :Example:

    >>> Button(label='Click me', icon='caret-right', button_type='primary')
    """

<<<<<<< HEAD
    icon_size = param.String(
        default="1em",
        doc="""
        Size of the icon as a string, e.g. 12px or 1em.""",
    )
=======
    disable_elevation = param.Boolean(default=False)

    href = param.String(default=None, doc="""
        The URL to navigate to when the button is clicked.""")

    size = param.Selector(default="medium", objects=["small", "medium", "large"])

>>>>>>> 4caea6e0
    value = param.Event(doc="Toggles from False to True while the event is being processed.")
    href = param.String(doc="A url. Turns the Button into a link button.")
    _esm_base = "Button.jsx"
    _event = "dom_event"

    def __init__(self, **params):
        click_handler = params.pop("on_click", None)
        super().__init__(**params)
        if click_handler:
            self.on_click(click_handler)

    def on_click(self, callback: Callable[[param.parameterized.Event], None | Awaitable[None]]) -> param.parameterized.Watcher:
        """
        Register a callback to be executed when the `Button` is clicked.

        The callback is given an `Event` argument declaring the number of clicks

        Example
        -------

        >>> button = pn.widgets.Button(name='Click me')
        >>> def handle_click(event):
        ...    print("I was clicked!")
        >>> button.on_click(handle_click)

        Arguments
        ---------
        callback:
            The function to run on click events. Must accept a positional `Event` argument. Can
            be a sync or async function

        Returns
        -------
        watcher: param.Parameterized.Watcher
          A `Watcher` that executes the callback when the button is clicked.
        """
        return self.param.watch(callback, "clicks", onlychanged=False)

    def _handle_click(self, event):
        self.param.update(clicks=self.clicks + 1, value=True)


class Fab(Button):
    """
    The `Fab` is a so called floating action button that allows triggering events when the button is
    clicked.

    :References:

    - https://panel-material-ui.holoviz.org/reference/widgets/Fab.html
    - https://mui.com/material-ui/react-floating-action-button/

    :Example:

    >>> Fab(icon='add')
    """

    icon = param.String(default="add", doc="""
        The icon to display on the button.""")

    size = param.Selector(objects=["small", "medium", "large"], default="medium", doc="""
        The size of the button.""")

    variant = param.Selector(objects=["circular", "extended"], default="circular", doc="""
        The variant of the button.""")

    _esm_base = "Fab.jsx"
    _esm_transforms = [LoadingTransform, TooltipTransform, ThemedTransform]


class Toggle(_ButtonBase):
    """The `Toggle` widget allows toggling a single condition between `True`/`False` states.

    This widget is interchangeable with the `Checkbox` widget.

    :References:

    - https://panel-material-ui.holoviz.org/reference/widgets/Toggle.html
    - https://panel.holoviz.org/reference/widgets/Toggle.html
    - https://mui.com/material-ui/react-toggle-button/

    :Example:

    >>> Toggle(label='Toggle', color='success')
    """

    icon_size = param.String(default="1em", doc="""
        Size of the icon as a string, e.g. 12px or 1em.""")

    value = param.Boolean(default=False)

    _esm_base = "ToggleButton.jsx"
    _esm_transforms = [TooltipTransform, ThemedTransform]


__all__ = [
    "Button",
    "Fab",
    "Toggle"
]<|MERGE_RESOLUTION|>--- conflicted
+++ resolved
@@ -114,13 +114,6 @@
     >>> Button(label='Click me', icon='caret-right', button_type='primary')
     """
 
-<<<<<<< HEAD
-    icon_size = param.String(
-        default="1em",
-        doc="""
-        Size of the icon as a string, e.g. 12px or 1em.""",
-    )
-=======
     disable_elevation = param.Boolean(default=False)
 
     href = param.String(default=None, doc="""
@@ -128,9 +121,8 @@
 
     size = param.Selector(default="medium", objects=["small", "medium", "large"])
 
->>>>>>> 4caea6e0
     value = param.Event(doc="Toggles from False to True while the event is being processed.")
-    href = param.String(doc="A url. Turns the Button into a link button.")
+
     _esm_base = "Button.jsx"
     _event = "dom_event"
 
