from __future__ import annotations

import param
from panel.util import edit_readonly, isIn
from panel.widgets.base import Widget
from panel.widgets.select import (
    SingleSelectBase as _PnSingleSelectBase,
)
from panel.widgets.select import (
    _MultiSelectBase as _PnMultiSelectBase,
)

from ..base import COLORS
from .base import MaterialWidget


class MaterialSingleSelectBase(MaterialWidget, _PnSingleSelectBase):
    value = param.Parameter(default=None, allow_None=True)

    __abstract = True


class MaterialMultiSelectBase(MaterialWidget, _PnMultiSelectBase):
    value = param.List(default=None, allow_None=True)

    __abstract = True


class AutocompleteInput(MaterialSingleSelectBase):
    """
    The `AutocompleteInput` widget allows searching and selecting a single value
    from a list of `options`.

    It falls into the broad category of single-value, option-selection widgets
    that provide a compatible API and include the  `Select`,
    `RadioBoxGroup` and `RadioButtonGroup` widgets.

    Reference to the corresponding Panel AutocompleteInput widget:
    https://panel.holoviz.org/reference/widgets/AutocompleteInput.html

    :Example:

    >>> AutocompleteInput(
    ...     label='Study', options=['Biology', 'Chemistry', 'Physics'],
    ... )
    """

    case_sensitive = param.Boolean(default=True, doc="""
        Enable or disable case sensitivity.""")

    min_characters = param.Integer(default=2, doc="""
        The number of characters a user must type before
        completions are presented.""")

    placeholder = param.String(
        default="",
        doc="""
        Placeholder for empty input field.""",
    )

    restrict = param.Boolean(default=True, doc="""
        Set to False in order to allow users to enter text that is not
        present in the list of completion strings.""")

    search_strategy = param.Selector(default='starts_with',
        objects=['starts_with', 'includes'], doc="""
        Define how to search the list of completion strings. The default option
        `"starts_with"` means that the user's text must match the start of a
        completion string. Using `"includes"` means that the user's text can
        match any substring of a completion string.""")

    value_input = param.String(
        default="",
        allow_None=True,
        readonly=True,
        doc="""
        Initial or entered text value updated on every key press.""",
    )

    variant = param.Selector(objects=["filled", "outlined", "standard"], default="outlined")

    _allows_none = True

    _esm_base = "Autocomplete.jsx"

    _rename = {"name": "name"}

    def _process_property_change(self, msg):
        if 'value' in msg and msg['value'] is None:
            return msg
        if not self.restrict and 'value' in msg:
            try:
                return super()._process_property_change(msg)
            except Exception:
                return Widget._process_property_change(self, msg)
        return super()._process_property_change(msg)

    def _process_param_change(self, msg):
        if 'value' in msg and not self.restrict and not isIn(msg['value'], self.values):
            with param.parameterized.discard_events(self):
                props = super()._process_param_change(msg)
                self.value = props['value'] = msg['value']
        else:
            props = super()._process_param_change(msg)
        return props

    @param.depends('value', watch=True, on_init=True)
    def _sync_value_input(self):
        with edit_readonly(self):
            self.value_input = self.value


class Select(MaterialSingleSelectBase):
    """
    The `Select` widget allows selecting a value from a list.

    It falls into the broad category of single-value, option-selection widgets
    that provide a compatible API and include the  `AutocompleteInput`,
    `RadioBoxGroup` and `RadioButtonGroup` widgets.

    Reference to the corresponding Panel Select widget:
    https://panel.holoviz.org/reference/widgets/Select.html

    :Example:

    >>> Select(label='Study', options=['Biology', 'Chemistry', 'Physics'])
    """

    disabled_options = param.List(default=[], nested_refs=True, doc="""
        Optional list of ``options`` that are disabled, i.e. unusable and
        un-clickable. If ``options`` is a dictionary the list items must be
        dictionary values.""")

    variant = param.Selector(objects=["filled", "outlined", "standard"], default="outlined")

    _esm_base = "Select.jsx"

    _rename = {"name": "name"}

    def __init__(self, **params):
        super().__init__(**params)
        self._internal_callbacks.extend([
            self.param.watch(
                self._validate_disabled_options,
                ['options', 'disabled_options', 'value']
            ),
        ])
        self._validate_disabled_options()

    def _validate_disabled_options(self, *events):
        if self.disabled_options and self.disabled_options == self.values:
            raise ValueError(
                f'All the options of a {type(self).__name__} '
                'widget cannot be disabled.'
            )
        not_in_opts = [
            dopts
            for dopts in self.disabled_options
            if dopts not in (self.values or [])
        ]
        if not_in_opts:
            raise ValueError(
                f'Cannot disable non existing options of {type(self).__name__}: {not_in_opts}'
            )
        if len(events) == 1:
            if events[0].name == 'value' and self.value in self.disabled_options:
                raise ValueError(
                    f'Cannot set the value of {type(self).__name__} to '
                    f'{self.value!r} as it is a disabled option.'
                )
            elif events[0].name == 'disabled_options' and self.value in self.disabled_options:
                raise ValueError(
                    f'Cannot set disabled_options of {type(self).__name__} to a list that '
                    f'includes the current value {self.value!r}.'
                )
        if self.value in self.disabled_options:
            raise ValueError(
                f'Cannot initialize {type(self).__name__} with value {self.value!r} '
                'as it is one of the disabled options.'
            )


class RadioGroup(MaterialWidget):

    color = param.Selector(default="primary", objects=COLORS)

    inline = param.Boolean(default=False, doc="""
        Whether the items be arrange vertically (``False``) or
        horizontally in-line (``True``).""")

    _esm_base = "RadioGroup.jsx"

    _rename = {"name": "name"}

    __abstract = True


class RadioBoxGroup(RadioGroup, MaterialSingleSelectBase):
    """
    The `RadioBoxGroup` widget allows selecting a value from a list of options.

    It falls into the broad category of single-value, option-selection widgets
    that provide a compatible API and include the  `AutocompleteInput`,
    `Select` and `RadioButtonGroup` widgets.

    Reference to the corresponding Panel RadioBoxGroup widget:
    https://panel.holoviz.org/reference/widgets/RadioBoxGroup.html

    :Example:

    >>> RadioBoxGroup(
    ...     label='Study', options=['Biology', 'Chemistry', 'Physics'],
    ... )
    """

    value = param.String(default=None, allow_None=True)

    _constants = {"exclusive": True}


class CheckBoxGroup(RadioGroup, MaterialMultiSelectBase):
    """
    The `CheckBoxGroup` widget allows selecting between a list of options by
    ticking the corresponding checkboxes.

    It falls into the broad category of multi-option selection widgets that
    provide a compatible API that also include the `CheckButtonGroup` widget.

    Reference to the corresponding Panel CheckBoxGroup widget:
    https://panel.holoviz.org/reference/widgets/CheckBoxGroup.html

    :Example:

    >>> CheckBoxGroup(
    ...     name='Fruits', value=['Apple', 'Pear'], options=['Apple', 'Banana', 'Pear', 'Strawberry'],
    ... )
    """

    value = param.List(default=None, allow_None=True)

    _constants = {"exclusive": False}


class ButtonGroup(MaterialWidget):

<<<<<<< HEAD
    button_style = param.Selector(objects=["contained", "outlined", "text"], default="contained")

    color = param.Selector(default="primary", objects=COLORS)
=======
    button_type = param.Selector(objects=COLORS, default="primary")
>>>>>>> 982dcc3f

    disableElevation = param.Boolean(default=False)

    description_delay = param.Integer(default=5000, doc="""
        Delay (in milliseconds) to display the tooltip after the cursor has
        hovered over the Button, default is 500ms.""")

    exclusive = param.Boolean(default=False)

    fullWidth = param.Boolean(default=False)

    orientation = param.Selector(
        default="horizontal",
        objects=["horizontal", "vertical"],
        doc="""
        Button group orientation, either 'horizontal' (default) or 'vertical'.""",
    )

    size = param.Selector(objects=["small", "medium", "large"], default="medium")

    width = param.Integer(default=None, doc="""""")

    _esm_base = "ButtonGroup.jsx"

    _rename = {"name": "name"}

    __abstract = True


class RadioButtonGroup(ButtonGroup, MaterialSingleSelectBase):
    """
    The `RadioButtonGroup` widget allows selecting from a list or dictionary
    of values using a set of toggle buttons.

    It falls into the broad category of single-value, option-selection widgets
    that provide a compatible API and include the `AutocompleteInput`, `Select`,
    and `RadioBoxGroup` widgets.

    Reference to the corresponding Panel RadioButtonGroup widget:
    https://panel.holoviz.org/reference/widgets/RadioButtonGroup.html

    :Example:

    >>> RadioButtonGroup(
    ...     label='Plotting library', options=['Matplotlib', 'Bokeh', 'Plotly'],
    ... )
    """

    value = param.Parameter()

    _constants = {"exclusive": True}


class CheckButtonGroup(ButtonGroup, MaterialMultiSelectBase):
    """
    The `CheckButtonGroup` widget allows selecting from a list or dictionary
    of values using a set of toggle buttons.

    It falls into the broad category of multi-option selection widgets that
    provide a compatible API that also include the `CheckBoxGroup` widget.

    Reference to the corresponding Panel CheckButtonGroup widget:
    https://panel.holoviz.org/reference/widgets/CheckButtonGroup.html

    :Example:

    >>> CheckButtonGroup(
    ...     name='Regression Models', value=['Lasso', 'Ridge'],
    ...     options=['Lasso', 'Linear', 'Ridge', 'Polynomial']
    ... )

    """
    _constants = {"exclusive": False}


class MultiChoice(MaterialMultiSelectBase):
    """
    The `MultiChoice` widget allows selecting multiple values from a list of
    `options`.

    It falls into the broad category of multi-value, option-selection widgets
    that provide a compatible API and include the `MultiSelect`,
    `CrossSelector`, `CheckBoxGroup` and `CheckButtonGroup` widgets.

    The `MultiChoice` widget provides a much more compact UI than
    `MultiSelect`.

    Reference: https://panel.holoviz.org/reference/widgets/MultiChoice.html

    :Example:

    >>> MultiChoice(
    ...     name='Favourites', value=['Panel', 'hvPlot'],
    ...     options=['Panel', 'hvPlot', 'HoloViews', 'GeoViews', 'Datashader', 'Param', 'Colorcet'],
    ...     max_items=2
    ... )
    """

    delete_button = param.Boolean(default=True, doc="""
        Whether to display a button to delete a selected option.""")

    max_items = param.Integer(default=None, bounds=(1, None), doc="""
        Maximum number of options that can be selected.""")

    option_limit = param.Integer(default=None, bounds=(1, None), doc="""
        Maximum number of options to display at once.""")

    search_option_limit = param.Integer(default=None, bounds=(1, None), doc="""
        Maximum number of options to display at once if search string is entered.""")

    placeholder = param.String(default='', doc="""
        String displayed when no selection has been made.""")

    solid = param.Boolean(default=True, doc="""
        Whether to display widget with solid or light style.""")

    width = param.Integer(default=300, allow_None=True, doc="""
      Width of this component. If sizing_mode is set to stretch
      or scale mode this will merely be used as a suggestion.""")

    value = param.List(default=[])

    _rename = {"name": None}

    _esm_base = "MultiChoice.jsx"<|MERGE_RESOLUTION|>--- conflicted
+++ resolved
@@ -243,13 +243,11 @@
 
 class ButtonGroup(MaterialWidget):
 
-<<<<<<< HEAD
     button_style = param.Selector(objects=["contained", "outlined", "text"], default="contained")
 
+    button_type = param.Selector(objects=COLORS, default="primary")
+
     color = param.Selector(default="primary", objects=COLORS)
-=======
-    button_type = param.Selector(objects=COLORS, default="primary")
->>>>>>> 982dcc3f
 
     disableElevation = param.Boolean(default=False)
 
