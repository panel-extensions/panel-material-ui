--- conflicted
+++ resolved
@@ -96,11 +96,7 @@
       fullWidth
       label={model.description ? <>{label}{render_description({model, el, view})}</> : label}
       onBlur={() => setFocused(false)}
-<<<<<<< HEAD
-      onChange={(event) => { setEditableValue(event.target.value); }}
-=======
       onChange={(event) => { setEditableValue(event.target.value) }}
->>>>>>> 7efbba16
       onFocus={() => setFocused(true)}
       onKeyDown={handleKeyDown}
       placeholder={placeholder}
