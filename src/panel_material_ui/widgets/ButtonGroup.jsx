import ToggleButtonGroup from "@mui/material/ToggleButtonGroup"
import ToggleButton from "@mui/material/ToggleButton"
import Tooltip from "@mui/material/Tooltip";

<<<<<<< HEAD
export function render({model}) {
  const [color] = model.useState("color")
  const [variant] = model.useState("button_style")
=======
export function render({model, el}) {
  const [color] = model.useState("button_type")
  const [description] = model.useState("description")
  const [description_delay] = model.useState("description_delay")
>>>>>>> 982dcc3f
  const [size] = model.useState("size")
  const [orientation] = model.useState("orientation")
  const [disabled] = model.useState("disabled")
  const [disableElevation] = model.useState("disableElevation")
  const [options] = model.useState("options")
  const [value, setValue] = model.useState("value")
  const exclusive = model.esm_constants.exclusive
  const button_group = (
    <ToggleButtonGroup
      disabled={disabled}
      orientation={orientation}
      value={value}
    >
      {options.map((option, index) => {
        return (
          <ToggleButton
            color={color}
            size={size}
            aria-label={option}
            key={option}
            value={option}
	    variant={variant}
            selected={exclusive ? (value==option) : value.includes(option)}
            onClick={(e) => {
              let newValue
              if (exclusive) {
                newValue = option
              } else if (value.includes(option)) {
                newValue = value.filter((v) => v !== option)
              } else {
                newValue = [...value]
                newValue.push(option)
              }
              setValue(newValue)
            }}
          >
            {option}
          </ToggleButton>
        )
      })}
    </ToggleButtonGroup>
  )
  return (description ? (
    <Tooltip
      title={description}
      enterDelay={description_delay}
      arrow
      placement="right"
      PopperProps={{
        container: el
      }}
    >
      {button_group}
    </Tooltip>) : button_group
  )
}<|MERGE_RESOLUTION|>--- conflicted
+++ resolved
@@ -2,16 +2,9 @@
 import ToggleButton from "@mui/material/ToggleButton"
 import Tooltip from "@mui/material/Tooltip";
 
-<<<<<<< HEAD
 export function render({model}) {
   const [color] = model.useState("color")
   const [variant] = model.useState("button_style")
-=======
-export function render({model, el}) {
-  const [color] = model.useState("button_type")
-  const [description] = model.useState("description")
-  const [description_delay] = model.useState("description_delay")
->>>>>>> 982dcc3f
   const [size] = model.useState("size")
   const [orientation] = model.useState("orientation")
   const [disabled] = model.useState("disabled")
@@ -19,7 +12,7 @@
   const [options] = model.useState("options")
   const [value, setValue] = model.useState("value")
   const exclusive = model.esm_constants.exclusive
-  const button_group = (
+  return (
     <ToggleButtonGroup
       disabled={disabled}
       orientation={orientation}
@@ -54,17 +47,4 @@
       })}
     </ToggleButtonGroup>
   )
-  return (description ? (
-    <Tooltip
-      title={description}
-      enterDelay={description_delay}
-      arrow
-      placement="right"
-      PopperProps={{
-        container: el
-      }}
-    >
-      {button_group}
-    </Tooltip>) : button_group
-  )
 }