import TextField from "@mui/material/TextField"

export function render({model}) {
  const [color] = model.useState("color")
  const [disabled] = model.useState("disabled")
  const [error_state] = model.useState("error_state")
  const [label] = model.useState("label")
  const [max_length] = model.useState("max_length")
  const [placeholder] = model.useState("placeholder")
  const [value_input, setValueInput] = model.useState("value_input")
  const [value, setValue] = model.useState("value")
  const [variant] = model.useState("variant")
  const [sx] = model.useState("sx")
  const [size] = model.useState("size")

  return (
    <TextField
      color={color}
      disabled={disabled}
      error={error_state}
      fullWidth
      inputProps={{maxLength: max_length}}
      label={label}
      multiline={model.esm_constants.multiline}
      placeholder={placeholder}
      onBlur={() => setValue(value_input)}
      onChange={(event) => setValueInput(event.target.value)}
      onKeyDown={(event) => {
        if (event.key === "Enter") {
          model.send_event("enter", event)
          setValue(value_input)
        }
      }}
      rows={4}
      size={size}
      sx={sx}
<<<<<<< HEAD
      size={size}
=======
      variant={variant}
      value={value_input}
>>>>>>> c7344160
    />
  )
}<|MERGE_RESOLUTION|>--- conflicted
+++ resolved
@@ -34,12 +34,8 @@
       rows={4}
       size={size}
       sx={sx}
-<<<<<<< HEAD
-      size={size}
-=======
       variant={variant}
       value={value_input}
->>>>>>> c7344160
     />
   )
 }